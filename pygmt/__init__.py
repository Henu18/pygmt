"""
PyGMT is a library for processing geospatial and geophysical data and making
publication quality maps and figures. It provides a Pythonic interface for the
Generic Mapping Tools (GMT), a command-line program widely used in the Earth
Sciences. Besides making GMT more accessible to new users, PyGMT aims to
provide integration with the PyData ecosystem as well as support for rich
display in Jupyter notebooks.

Main Features
-------------
Here are just a few of the things that PyGMT does well:

  - Easy handling of individual types of data like Cartesian, geographic, or
    time-series data.
  - Processing of (geo)spatial data including gridding, filtering, and masking
  - Allows plotting of a large spectrum of objects on figures including
    lines, vectors, polygons, and symbols (pre-defined and customized)
  - Generate publication-quality illustrations and make animations
"""

import atexit as _atexit
from importlib.metadata import version

# Import modules to make the high-level GMT Python API
from pygmt import datasets
from pygmt.accessors import GMTDataArrayAccessor
from pygmt.figure import Figure, set_display
from pygmt.io import load_dataarray
from pygmt.session_management import begin as _begin
from pygmt.session_management import end as _end
from pygmt.src import (
    binstats,
    blockmean,
    blockmedian,
    blockmode,
    config,
    dimfilter,
<<<<<<< HEAD
    earthtide,
=======
    filter1d,
>>>>>>> d0f14877
    grd2cpt,
    grd2xyz,
    grdclip,
    grdcut,
    grdfill,
    grdfilter,
    grdgradient,
    grdhisteq,
    grdinfo,
    grdlandmask,
    grdproject,
    grdsample,
    grdtrack,
    grdvolume,
    info,
    makecpt,
    nearneighbor,
    project,
    select,
    sph2grd,
    sphdistance,
    sphinterpolate,
    surface,
    triangulate,
    which,
    x2sys_cross,
    x2sys_init,
    xyz2grd,
)

# Get semantic version through setuptools-scm
__version__ = f'v{version("pygmt")}'  # e.g. v0.1.2.dev3+g0ab3cd78
__commit__ = __version__.split("+g")[-1] if "+g" in __version__ else ""  # 0ab3cd78

# Start our global modern mode session
_begin()
# Tell Python to run _end when shutting down
_atexit.register(_end)


def print_clib_info():
    """
    Print information about the GMT shared library that we can find.

    Includes the GMT version, default values for parameters, the path to the
    ``libgmt`` shared library, and GMT directories.
    """
    from pygmt.clib import Session  # pylint: disable=import-outside-toplevel

    lines = ["GMT library information:"]
    with Session() as ses:
        for key in sorted(ses.info):
            lines.append(f"  {key}: {ses.info[key]}")
    print("\n".join(lines))


def show_versions():
    """
    Prints various dependency versions useful when submitting bug reports. This
    includes information about:

    - PyGMT itself
    - System information (Python version, Operating System)
    - Core dependency versions (NumPy, Pandas, Xarray, etc)
    - GMT library information
    """
    # pylint: disable=import-outside-toplevel
    import importlib
    import platform
    import subprocess
    import sys

    def _get_module_version(modname):
        """
        Get version information of a Python module.
        """
        try:
            if modname in sys.modules:
                module = sys.modules[modname]
            else:
                module = importlib.import_module(modname)

            try:
                return module.__version__
            except AttributeError:
                return module.version
        except ImportError:
            return None

    def _get_ghostscript_version():
        """
        Get ghostscript version.
        """
        os_name = sys.platform
        if os_name.startswith(("linux", "freebsd", "darwin")):
            cmds = ["gs"]
        elif os_name == "win32":
            cmds = ["gswin64c.exe", "gswin32c.exe"]
        else:
            return None

        for gs_cmd in cmds:
            try:
                return subprocess.check_output(
                    [gs_cmd, "--version"], universal_newlines=True
                ).strip()
            except FileNotFoundError:
                continue
        return None

    def _get_gmt_version():
        """
        Get GMT version.
        """
        try:
            return subprocess.check_output(
                ["gmt", "--version"], universal_newlines=True
            ).strip()
        except FileNotFoundError:
            return None

    sys_info = {
        "python": sys.version.replace("\n", " "),
        "executable": sys.executable,
        "machine": platform.platform(),
    }

    deps = ["numpy", "pandas", "xarray", "netCDF4", "packaging", "geopandas"]

    print("PyGMT information:")
    print(f"  version: {__version__}")

    print("System information:")
    for key, val in sys_info.items():
        print(f"  {key}: {val}")

    print("Dependency information:")
    for modname in deps:
        print(f"  {modname}: {_get_module_version(modname)}")
    print(f"  ghostscript: {_get_ghostscript_version()}")
    print(f"  gmt: {_get_gmt_version()}")

    print_clib_info()


def test(doctest=True, verbose=True, coverage=False, figures=True):
    """
    Run the test suite.

    Uses `pytest <http://pytest.org/>`__ to discover and run the tests. If you
    haven't already, you can install it with `conda
    <http://conda.pydata.org/>`__ or `pip <https://pip.pypa.io/en/stable/>`__.

    Parameters
    ----------

    doctest : bool
        If ``True``, will run the doctests as well (code examples that start
        with a ``>>>`` in the docs).
    verbose : bool
        If ``True``, will print extra information during the test run.
    coverage : bool
        If ``True``, will run test coverage analysis on the code as well.
        Requires ``pytest-cov``.
    figures : bool
        If ``True``, will test generated figures against saved baseline
        figures.  Requires ``pytest-mpl`` and ``matplotlib``.

    Raises
    ------

    AssertionError
        If pytest returns a non-zero error code indicating that some tests have
        failed.
    """
    import pytest  # pylint: disable=import-outside-toplevel

    show_versions()

    package = __name__

    args = []
    if verbose:
        args.append("-vv")
    if coverage:
        args.append(f"--cov={package}")
        args.append("--cov-report=term-missing")
    if doctest:
        args.append("--doctest-modules")
    if figures:
        args.append("--mpl")
    args.append("--pyargs")
    args.append(package)
    status = pytest.main(args)
    assert status == 0, "Some tests have failed."<|MERGE_RESOLUTION|>--- conflicted
+++ resolved
@@ -35,11 +35,8 @@
     blockmode,
     config,
     dimfilter,
-<<<<<<< HEAD
     earthtide,
-=======
     filter1d,
->>>>>>> d0f14877
     grd2cpt,
     grd2xyz,
     grdclip,
