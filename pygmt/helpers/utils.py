--- conflicted
+++ resolved
@@ -228,17 +228,10 @@
     Parameters
     ----------
     data
-<<<<<<< HEAD
-        The data that is provided to a module.
-    required
-        If the data is required or not. Set to ``False`` when dealing with optional
-        virtual files.
-=======
         The data to be passed to a GMT module.
     required
         Whether 'data' is required. Set to ``False`` when dealing with optional virtual
         files.
->>>>>>> 68a17a0a
 
     Returns
     -------
@@ -252,24 +245,6 @@
     >>> import numpy as np
     >>> import pandas as pd
     >>> import xarray as xr
-<<<<<<< HEAD
-    >>> import pandas as pd
-    >>> import pathlib
-    >>> import io
-    >>> data_kind(data=None)
-    'none'
-    >>> data_kind(data=None, required=False)
-    'arg'
-    >>> [data_kind(data=data) for data in (2, 2.0, True, False)]
-    ['arg', 'arg', 'arg', 'arg']
-    >>> data_kind(data="my-data-file.txt")
-    'file'
-    >>> data_kind(data=pathlib.Path("my-data-file.txt"))
-    'file'
-    >>> data_kind(data=["data1.txt", "data2.txt"])
-    'file'
-    >>> data_kind(data=xr.DataArray(np.random.rand(4, 3)))
-=======
 
     The "arg" kind:
 
@@ -294,31 +269,17 @@
     >>> data_kind(data=xr.DataArray(np.arange(12)))  # 1-D xarray.DataArray
     'grid'
     >>> data_kind(data=xr.DataArray(np.random.rand(2, 3, 4, 5)))  # 4-D xarray.DataArray
->>>>>>> 68a17a0a
     'grid'
 
     The "image" kind:
 
     >>> data_kind(data=xr.DataArray(np.random.rand(3, 4, 5)))  # 3-D xarray.DataArray
     'image'
-<<<<<<< HEAD
-    >>> data_kind(data=np.arange(10).reshape((5, 2)))
-    'matrix'
+
+    The "stringio"`` kind:
+
     >>> data_kind(data=io.StringIO("TEXT1\nTEXT23\n"))
     'stringio'
-    >>> data_kind(data=pd.DataFrame(data={"col1": [1, 2], "col2": [3, 4]}))
-    'vectors'
-    >>> data_kind(data={"x": [1, 2], "y": [3, 4]})
-    'vectors'
-    >>> data_kind(data=[[1, 2], [3, 4]])
-    'vectors'
-    >>> data_kind(data=[1, 2, 3])
-=======
-
-    The "stringio"`` kind:
-
-    >>> data_kind(data=io.StringIO("TEXT1\nTEXT23\n"))
-    'stringio'
 
     The "matrix"`` kind:
 
@@ -344,7 +305,6 @@
     The "vectors" kind:
 
     >>> data_kind(data=None)
->>>>>>> 68a17a0a
     'vectors'
     """
     # data is None and is required.
