"""
Utilities and common tasks for wrapping the GMT modules.
"""

import io
import os
import pathlib
import shutil
import string
import subprocess
import sys
import time
import webbrowser
from collections.abc import Iterable, Sequence
from typing import Any, Literal

import numpy as np
import xarray as xr
from pygmt.encodings import charset
from pygmt.exceptions import GMTInvalidInput


def _validate_data_input(
    data=None, x=None, y=None, z=None, required_z=False, required_data=True, kind=None
):
    """
    Check if the combination of data/x/y/z is valid.

    Examples
    --------
    >>> _validate_data_input(data="infile")
    >>> _validate_data_input(x=[1, 2, 3], y=[4, 5, 6])
    >>> _validate_data_input(x=[1, 2, 3], y=[4, 5, 6], z=[7, 8, 9])
    >>> _validate_data_input(data=None, required_data=False)
    >>> _validate_data_input()
    Traceback (most recent call last):
        ...
    pygmt.exceptions.GMTInvalidInput: No input data provided.
    >>> _validate_data_input(x=[1, 2, 3])
    Traceback (most recent call last):
        ...
    pygmt.exceptions.GMTInvalidInput: Must provide both x and y.
    >>> _validate_data_input(y=[4, 5, 6])
    Traceback (most recent call last):
        ...
    pygmt.exceptions.GMTInvalidInput: Must provide both x and y.
    >>> _validate_data_input(x=[1, 2, 3], y=[4, 5, 6], required_z=True)
    Traceback (most recent call last):
        ...
    pygmt.exceptions.GMTInvalidInput: Must provide x, y, and z.
    >>> import numpy as np
    >>> import pandas as pd
    >>> import xarray as xr
    >>> data = np.arange(8).reshape((4, 2))
    >>> _validate_data_input(data=data, required_z=True, kind="matrix")
    Traceback (most recent call last):
        ...
    pygmt.exceptions.GMTInvalidInput: data must provide x, y, and z columns.
    >>> _validate_data_input(
    ...     data=pd.DataFrame(data, columns=["x", "y"]),
    ...     required_z=True,
    ...     kind="matrix",
    ... )
    Traceback (most recent call last):
        ...
    pygmt.exceptions.GMTInvalidInput: data must provide x, y, and z columns.
    >>> _validate_data_input(
    ...     data=xr.Dataset(pd.DataFrame(data, columns=["x", "y"])),
    ...     required_z=True,
    ...     kind="matrix",
    ... )
    Traceback (most recent call last):
        ...
    pygmt.exceptions.GMTInvalidInput: data must provide x, y, and z columns.
    >>> _validate_data_input(data="infile", x=[1, 2, 3])
    Traceback (most recent call last):
        ...
    pygmt.exceptions.GMTInvalidInput: Too much data. Use either data or x/y/z.
    >>> _validate_data_input(data="infile", y=[4, 5, 6])
    Traceback (most recent call last):
        ...
    pygmt.exceptions.GMTInvalidInput: Too much data. Use either data or x/y/z.
    >>> _validate_data_input(data="infile", x=[1, 2, 3], y=[4, 5, 6])
    Traceback (most recent call last):
        ...
    pygmt.exceptions.GMTInvalidInput: Too much data. Use either data or x/y/z.
    >>> _validate_data_input(data="infile", z=[7, 8, 9])
    Traceback (most recent call last):
        ...
    pygmt.exceptions.GMTInvalidInput: Too much data. Use either data or x/y/z.

    Raises
    ------
    GMTInvalidInput
        If the data input is not valid.
    """
    if data is None:  # data is None
        if x is None and y is None:  # both x and y are None
            if required_data:  # data is not optional
                raise GMTInvalidInput("No input data provided.")
        elif x is None or y is None:  # either x or y is None
            raise GMTInvalidInput("Must provide both x and y.")
        if required_z and z is None:  # both x and y are not None, now check z
            raise GMTInvalidInput("Must provide x, y, and z.")
    else:  # data is not None
        if x is not None or y is not None or z is not None:
            raise GMTInvalidInput("Too much data. Use either data or x/y/z.")
        # For 'matrix' kind, check if data has the required z column
        if kind == "matrix" and required_z:
            if hasattr(data, "shape"):  # np.ndarray or pd.DataFrame
                if len(data.shape) == 1 and data.shape[0] < 3:
                    raise GMTInvalidInput("data must provide x, y, and z columns.")
                if len(data.shape) > 1 and data.shape[1] < 3:
                    raise GMTInvalidInput("data must provide x, y, and z columns.")
            if hasattr(data, "data_vars") and len(data.data_vars) < 3:  # xr.Dataset
                raise GMTInvalidInput("data must provide x, y, and z columns.")


def _check_encoding(
    argstr: str,
) -> Literal[
    "ascii",
    "ISOLatin1+",
    "ISO-8859-1",
    "ISO-8859-2",
    "ISO-8859-3",
    "ISO-8859-4",
    "ISO-8859-5",
    "ISO-8859-6",
    "ISO-8859-7",
    "ISO-8859-8",
    "ISO-8859-9",
    "ISO-8859-10",
    "ISO-8859-11",
    "ISO-8859-13",
    "ISO-8859-14",
    "ISO-8859-15",
    "ISO-8859-16",
]:
    """
    Check the charset encoding of a string.

    All characters in the string must be in the same charset encoding, otherwise the
    default ``ISOLatin1+`` encoding is returned. Characters in the Adobe Symbol and
    ZapfDingbats encodings are also checked because they're independent on the choice of
    encodings.

    Parameters
    ----------
    argstr
        The string to be checked.

    Returns
    -------
    encoding
        The encoding of the string.

    Examples
    --------
    >>> _check_encoding("123ABC+-?!")  # ASCII characters only
    'ascii'
    >>> _check_encoding("12AB±β①②")  # Characters in ISOLatin1+
    'ISOLatin1+'
    >>> _check_encoding("12ABāáâãäåβ①②")  # Characters in ISO-8859-4
    'ISO-8859-4'
    >>> _check_encoding("12ABŒā")  # Mix characters in ISOLatin1+ (Œ) and ISO-8859-4 (ā)
    'ISOLatin1+'
    >>> _check_encoding("123AB中文")  # Characters not in any charset encoding
    'ISOLatin1+'
    """
    # Return "ascii" if the string only contains ASCII characters.
    if all(32 <= ord(c) <= 126 for c in argstr):
        return "ascii"
    # Loop through all supported encodings and check if all characters in the string
    # are in the charset of the encoding. If all characters are in the charset, return
    # the encoding. The ISOLatin1+ encoding is checked first because it is the default
    # and most common encoding.
    adobe_chars = set(charset["Symbol"].values()) | set(
        charset["ZapfDingbats"].values()
    )
    for encoding in ["ISOLatin1+"] + [f"ISO-8859-{i}" for i in range(1, 17)]:
        if encoding == "ISO-8859-12":  # ISO-8859-12 was abandoned. Skip it.
            continue
        if all(c in (set(charset[encoding].values()) | adobe_chars) for c in argstr):
            return encoding  # type: ignore[return-value]
    # Return the "ISOLatin1+" encoding if the string contains characters from multiple
    # charset encodings or contains characters that are not in any charset encoding.
    return "ISOLatin1+"


<<<<<<< HEAD
def data_kind(  # noqa: PLR0911
    data: Any, required: bool = True
) -> Literal["none", "arg", "file", "geojson", "grid", "image", "matrix", "vectors"]:
    """
=======
def data_kind(
    data: Any = None, required: bool = True
) -> Literal[
    "arg", "file", "geojson", "grid", "image", "matrix", "stringio", "vectors"
]:
    r"""
>>>>>>> 890626db
    Check the kind of data that is provided to a module.

    Recognized data kinds are:

    - ``"none"``: data is ``None`` and is required. In this case, the input data is
      usually given via a series of vectors (e.g., x/y/z)
    - ``"arg"``: data is ``None`` and ``required=False``, or bool, int, float,
      representing an optional argument, used for dealing with optional virtual files
    - ``"file"``: a string or a :class:`pathlib.PurePath` object or a sequence of them,
      representing a file name or a list of file names
    - ``"geojson"``: a geo-like Python object that implements ``__geo_interface__``
      (e.g., geopandas.GeoDataFrame or shapely.geometry)
    - ``"grid"``: a :class:`xarray.DataArray` object with dimensions not equal to 3
    - ``"image"``: a :class:`xarray.DataArray` object with 3 dimensions
    - ``"matrix"``: a 2-D :class:`numpy.ndarray` object
    - ``"vectors"``: a :class:`pandas.DataFrame` object, a dictionary with array-like
      values, or a sequence of sequences

    The function will fallback to ``"vectors"`` for any unrecognized data.

    Parameters
    ----------
    data
        The data that is provided to a module.
    required
        If the data is required or not. Set to ``False`` when dealing with optional
        virtual files.

    Returns
    -------
    kind
        The data kind.

    Examples
    --------
    >>> import numpy as np
    >>> import xarray as xr
    >>> import pandas as pd
    >>> import pathlib
    >>> import io
    >>> data_kind(data=None)
    'none'
    >>> data_kind(data=None, required=False)
    'arg'
    >>> [data_kind(data=data) for data in (2, 2.0, True, False)]
    ['arg', 'arg', 'arg', 'arg']
    >>> data_kind(data="my-data-file.txt")
    'file'
    >>> data_kind(data=pathlib.Path("my-data-file.txt"))
    'file'
    >>> data_kind(data=["data1.txt", "data2.txt"])
    'file'
    >>> data_kind(data=xr.DataArray(np.random.rand(4, 3)))
    'grid'
    >>> data_kind(data=xr.DataArray(np.random.rand(3, 4, 5)))
    'image'
<<<<<<< HEAD
    >>> data_kind(data=np.arange(10).reshape((5, 2)))
    'matrix'
    >>> data_kind(data=pd.DataFrame(data={"col1": [1, 2], "col2": [3, 4]}))
    'vectors'
    >>> data_kind(data={"x": [1, 2], "y": [3, 4]})
    'vectors'
    >>> data_kind(data=[[1, 2], [3, 4]])
    'vectors'
    >>> data_kind(data=[1, 2, 3])
    'vectors'
    """
    # data is None and is required.
    if data is None and required:
        return "none"

    # A file or a sequence of files
=======
    >>> data_kind(data=io.StringIO("TEXT1\nTEXT23\n"))
    'stringio'
    """
    kind: Literal[
        "arg", "file", "geojson", "grid", "image", "matrix", "stringio", "vectors"
    ]
>>>>>>> 890626db
    if isinstance(data, str | pathlib.PurePath) or (
        isinstance(data, list | tuple)
        and all(isinstance(_file, str | pathlib.PurePath) for _file in data)
    ):
<<<<<<< HEAD
        return "file"

    # An option argument, mainly for dealing with optional virtual files
    if isinstance(data, bool | int | float) or (data is None and not required):
        return "arg"

    # A xr.DataArray grid or image
    if isinstance(data, xr.DataArray):
        return "image" if len(data.dims) == 3 else "grid"

    # Geo-like Python object that implements ``__geo_interface__`` (e.g.,
    # geopandas.GeoDataFrame or shapely.geometry)
    # Reference: https://gist.github.com/sgillies/2217756
    if hasattr(data, "__geo_interface__"):
        return "geojson"

    # A 2-D numpy.ndarray
    if isinstance(data, np.ndarray) and data.ndim == 2:
        return "matrix"

    # Fallback to "vectors" for anything else
    return "vectors"
=======
        # One or more files
        kind = "file"
    elif isinstance(data, bool | int | float) or (data is None and not required):
        kind = "arg"
    elif isinstance(data, io.StringIO):
        kind = "stringio"
    elif isinstance(data, xr.DataArray):
        kind = "image" if len(data.dims) == 3 else "grid"
    elif hasattr(data, "__geo_interface__"):
        # geo-like Python object that implements ``__geo_interface__``
        # (geopandas.GeoDataFrame or shapely.geometry)
        kind = "geojson"
    elif data is not None:
        kind = "matrix"
    else:
        kind = "vectors"
    return kind
>>>>>>> 890626db


def non_ascii_to_octal(
    argstr: str,
    encoding: Literal[
        "ascii",
        "ISOLatin1+",
        "ISO-8859-1",
        "ISO-8859-2",
        "ISO-8859-3",
        "ISO-8859-4",
        "ISO-8859-5",
        "ISO-8859-6",
        "ISO-8859-7",
        "ISO-8859-8",
        "ISO-8859-9",
        "ISO-8859-10",
        "ISO-8859-11",
        "ISO-8859-13",
        "ISO-8859-14",
        "ISO-8859-15",
        "ISO-8859-16",
    ] = "ISOLatin1+",
) -> str:
    r"""
    Translate non-ASCII characters to their corresponding octal codes.

    Currently, only non-ASCII characters in the Adobe ISOLatin1+, Adobe Symbol, Adobe
    ZapfDingbats, and ISO-8850-x (x can be in 1-11, 13-17) encodings are supported.
    The Adobe Standard encoding is not supported yet.

    Parameters
    ----------
    argstr
        The string to be translated.
    encoding
        The encoding of characters in the string.

    Returns
    -------
    translated_argstr
        The translated string.

    Examples
    --------
    >>> non_ascii_to_octal("•‰“”±°ÿ")
    '\\031\\214\\216\\217\\261\\260\\377'
    >>> non_ascii_to_octal("αζ∆Ω∑π∇")
    '@~\\141@~@~\\172@~@~\\104@~@~\\127@~@~\\345@~@~\\160@~@~\\321@~'
    >>> non_ascii_to_octal("✁❞❡➾")
    '@%34%\\041@%%@%34%\\176@%%@%34%\\241@%%@%34%\\376@%%'
    >>> non_ascii_to_octal("ABC ±120° DEF α ♥")
    'ABC \\261120\\260 DEF @~\\141@~ @%34%\\252@%%'
    >>> non_ascii_to_octal("12ABāáâãäåβ①②", encoding="ISO-8859-4")
    '12AB\\340\\341\\342\\343\\344\\345@~\\142@~@%34%\\254@%%@%34%\\255@%%'
    """  # noqa: RUF002
    # Return the input string if it only contains ASCII characters.
    if encoding == "ascii" or all(32 <= ord(c) <= 126 for c in argstr):
        return argstr

    # Dictionary mapping non-ASCII characters to octal codes
    mapping: dict = {}
    # Adobe Symbol charset.
    mapping.update({c: f"@~\\{i:03o}@~" for i, c in charset["Symbol"].items()})
    # Adobe ZapfDingbats charset. Font number is 34.
    mapping.update(
        {c: f"@%34%\\{i:03o}@%%" for i, c in charset["ZapfDingbats"].items()}
    )
    # ISOLatin1+ or ISO-8859-x charset.
    mapping.update({c: f"\\{i:03o}" for i, c in charset[encoding].items()})

    # Remove any printable characters
    mapping = {k: v for k, v in mapping.items() if k not in string.printable}
    return argstr.translate(str.maketrans(mapping))


def build_arg_list(  # noqa: PLR0912
    kwdict: dict[str, Any],
    confdict: dict[str, str] | None = None,
    infile: str | pathlib.PurePath | Sequence[str | pathlib.PurePath] | None = None,
    outfile: str | pathlib.PurePath | None = None,
) -> list[str]:
    r"""
    Convert keyword dictionaries and input/output files into a list of GMT arguments.

    Make sure all values in ``kwdict`` have been previously converted to a string
    representation using the ``kwargs_to_strings`` decorator. The only exceptions are
    ``True``, ``False`` and ``None``.

    Any remaining lists or tuples will be interpreted as multiple entries for the same
    parameter. For example, the kwargs entry ``"B": ["xa", "yaf"]`` will be
    converted to ``["-Bxa", "-Byaf"]``.

    Parameters
    ----------
    kwdict
        A dictionary containing parsed keyword arguments.
    confdict
        A dictionary containing configurable GMT parameters.
    infile
        The input file or a list of input files.
    outfile
        The output file.

    Returns
    -------
    args
        The list of command line arguments that will be passed to GMT modules. The
        keyword arguments are sorted alphabetically, followed by GMT configuration
        key-value pairs, with optional input file(s) at the beginning and optional
        output file at the end.

    Examples
    --------
    >>> build_arg_list(dict(A=True, B=False, C=None, D=0, E=200, F="", G="1/2/3/4"))
    ['-A', '-D0', '-E200', '-F', '-G1/2/3/4']
    >>> build_arg_list(dict(A="1/2/3/4", B=["xaf", "yaf", "WSen"], C=("1p", "2p")))
    ['-A1/2/3/4', '-BWSen', '-Bxaf', '-Byaf', '-C1p', '-C2p']
    >>> print(
    ...     build_arg_list(
    ...         dict(
    ...             B=["af", "WSne+tBlank Space"],
    ...             F='+t"Empty Spaces"',
    ...             l="'Void Space'",
    ...         )
    ...     )
    ... )
    ['-BWSne+tBlank Space', '-Baf', '-F+t"Empty Spaces"', "-l'Void Space'"]
    >>> print(
    ...     build_arg_list(
    ...         dict(A="0", B=True, C="rainbow"),
    ...         confdict=dict(FORMAT_DATE_MAP="o dd"),
    ...         infile="input.txt",
    ...         outfile="output.txt",
    ...     )
    ... )
    ['input.txt', '-A0', '-B', '-Crainbow', '--FORMAT_DATE_MAP=o dd', '->output.txt']
    >>> print(
    ...     build_arg_list(
    ...         dict(A="0", B=True),
    ...         confdict=dict(FORMAT_DATE_MAP="o dd"),
    ...         infile=["f1.txt", "f2.txt"],
    ...         outfile="out.txt",
    ...     )
    ... )
    ['f1.txt', 'f2.txt', '-A0', '-B', '--FORMAT_DATE_MAP=o dd', '->out.txt']
    >>> build_arg_list(dict(B="12ABāβ①②"))
    ['-B12AB\\340@~\\142@~@%34%\\254@%%@%34%\\255@%%', '--PS_CHAR_ENCODING=ISO-8859-4']
    >>> build_arg_list(dict(B="12ABāβ①②"), confdict=dict(PS_CHAR_ENCODING="ISO-8859-5"))
    ['-B12AB\\340@~\\142@~@%34%\\254@%%@%34%\\255@%%', '--PS_CHAR_ENCODING=ISO-8859-5']
    >>> print(build_arg_list(dict(R="1/2/3/4", J="X4i", watre=True)))
    Traceback (most recent call last):
      ...
    pygmt.exceptions.GMTInvalidInput: Unrecognized parameter 'watre'.
    """
    gmt_args = []
    for key, value in kwdict.items():
        if len(key) > 2:  # Raise an exception for unrecognized options
            raise GMTInvalidInput(f"Unrecognized parameter '{key}'.")
        if value is None or value is False:  # Exclude arguments that are None or False
            pass
        elif value is True:
            gmt_args.append(f"-{key}")
        elif is_nonstr_iter(value):
            gmt_args.extend(f"-{key}{_value}" for _value in value)
        else:
            gmt_args.append(f"-{key}{value}")

    # Convert non-ASCII characters (if any) in the arguments to octal codes
    encoding = _check_encoding("".join(gmt_args))
    if encoding != "ascii":
        gmt_args = [non_ascii_to_octal(arg, encoding=encoding) for arg in gmt_args]
    gmt_args = sorted(gmt_args)

    # Set --PS_CHAR_ENCODING=encoding if necessary
    if encoding not in {"ascii", "ISOLatin1+"} and not (
        confdict and "PS_CHAR_ENCODING" in confdict
    ):
        gmt_args.append(f"--PS_CHAR_ENCODING={encoding}")

    if confdict:
        gmt_args.extend(f"--{key}={value}" for key, value in confdict.items())

    if infile:  # infile can be a single file or a list of files
        if isinstance(infile, str | pathlib.PurePath):
            gmt_args = [str(infile), *gmt_args]
        else:
            gmt_args = [str(_file) for _file in infile] + gmt_args
    if outfile is not None:
        if (
            not isinstance(outfile, str | pathlib.PurePath)
            or str(outfile) in {"", ".", ".."}
            or str(outfile).endswith(("/", "\\"))
        ):
            raise GMTInvalidInput(f"Invalid output file name '{outfile}'.")
        gmt_args.append(f"->{outfile}")
    return gmt_args


def is_nonstr_iter(value):
    """
    Check if the value is not a string but is iterable (list, tuple, array)

    Parameters
    ----------
    value
        What you want to check.

    Returns
    -------
    is_iterable : bool
        Whether it is a non-string iterable or not.

    Examples
    --------

    >>> is_nonstr_iter("abc")
    False
    >>> is_nonstr_iter(10)
    False
    >>> is_nonstr_iter(None)
    False
    >>> is_nonstr_iter([1, 2, 3])
    True
    >>> is_nonstr_iter((1, 2, 3))
    True
    >>> import numpy as np
    >>> is_nonstr_iter(np.array([1.0, 2.0, 3.0]))
    True
    >>> is_nonstr_iter(np.array(["abc", "def", "ghi"]))
    True
    """
    return isinstance(value, Iterable) and not isinstance(value, str)


def launch_external_viewer(fname: str, waiting: float = 0):
    """
    Open a file in an external viewer program.

    Uses the ``xdg-open`` command on Linux/FreeBSD, the ``open`` command on macOS, the
    associated application on Windows, and the default web browser on other systems.

    Parameters
    ----------
    fname
        The file name of the file (preferably a full path).
    waiting
        Wait for a few seconds before exiting the function, to allow the external viewer
        open the file before it's deleted.
    """
    # Redirect stdout and stderr to devnull so that the terminal isn't filled with noise
    run_args = {
        "stdout": subprocess.DEVNULL,
        "stderr": subprocess.DEVNULL,
    }

    match sys.platform:
        case name if (
            (name == "linux" or name.startswith("freebsd"))
            and (xdgopen := shutil.which("xdg-open"))
        ):  # Linux/FreeBSD
            subprocess.run([xdgopen, fname], check=False, **run_args)  # type:ignore[call-overload]
        case "darwin":  # macOS
            subprocess.run([shutil.which("open"), fname], check=False, **run_args)  # type:ignore[call-overload]
        case "win32":  # Windows
            os.startfile(fname)  # type:ignore[attr-defined] # noqa: S606
        case _:  # Fall back to the browser if can't recognize the operating system.
            webbrowser.open_new_tab(f"file://{fname}")
    if waiting > 0:
        # Preview images will be deleted when a GMT modern-mode session ends, but the
        # external viewer program may take a few seconds to open the images.
        # Suspend the execution for a few seconds.
        time.sleep(waiting)


def args_in_kwargs(args, kwargs):
    """
    Take a list and a dictionary, and determine if any entries in the list are keys in
    the dictionary.

    This function is used to determine if at least one of the required
    arguments is passed to raise a GMTInvalidInput Error.

    Parameters
    ----------
    args : list
        List of required arguments, using the GMT short-form aliases.

    kwargs : dict
        The dictionary of kwargs is the format returned by the _preprocess
        function of the BasePlotting class. The keys are the GMT
        short-form aliases of the parameters.

    Returns
    -------
    bool
        If one of the required arguments is in ``kwargs``.

    Examples
    --------

    >>> args_in_kwargs(args=["A", "B"], kwargs={"C": "xyz"})
    False
    >>> args_in_kwargs(args=["A", "B"], kwargs={"B": "af"})
    True
    >>> args_in_kwargs(args=["A", "B"], kwargs={"B": None})
    False
    >>> args_in_kwargs(args=["A", "B"], kwargs={"B": True})
    True
    >>> args_in_kwargs(args=["A", "B"], kwargs={"B": False})
    False
    >>> args_in_kwargs(args=["A", "B"], kwargs={"B": 0})
    True
    """
    return any(
        kwargs.get(arg) is not None and kwargs.get(arg) is not False for arg in args
    )<|MERGE_RESOLUTION|>--- conflicted
+++ resolved
@@ -188,19 +188,12 @@
     return "ISOLatin1+"
 
 
-<<<<<<< HEAD
 def data_kind(  # noqa: PLR0911
-    data: Any, required: bool = True
-) -> Literal["none", "arg", "file", "geojson", "grid", "image", "matrix", "vectors"]:
-    """
-=======
-def data_kind(
     data: Any = None, required: bool = True
 ) -> Literal[
-    "arg", "file", "geojson", "grid", "image", "matrix", "stringio", "vectors"
+    "none", "arg", "file", "geojson", "grid", "image", "matrix", "stringio", "vectors"
 ]:
     r"""
->>>>>>> 890626db
     Check the kind of data that is provided to a module.
 
     Recognized data kinds are:
@@ -257,9 +250,10 @@
     'grid'
     >>> data_kind(data=xr.DataArray(np.random.rand(3, 4, 5)))
     'image'
-<<<<<<< HEAD
     >>> data_kind(data=np.arange(10).reshape((5, 2)))
     'matrix'
+    >>> data_kind(data=io.StringIO("TEXT1\nTEXT23\n"))
+    'stringio'
     >>> data_kind(data=pd.DataFrame(data={"col1": [1, 2], "col2": [3, 4]}))
     'vectors'
     >>> data_kind(data={"x": [1, 2], "y": [3, 4]})
@@ -274,20 +268,15 @@
         return "none"
 
     # A file or a sequence of files
-=======
-    >>> data_kind(data=io.StringIO("TEXT1\nTEXT23\n"))
-    'stringio'
-    """
-    kind: Literal[
-        "arg", "file", "geojson", "grid", "image", "matrix", "stringio", "vectors"
-    ]
->>>>>>> 890626db
     if isinstance(data, str | pathlib.PurePath) or (
         isinstance(data, list | tuple)
         and all(isinstance(_file, str | pathlib.PurePath) for _file in data)
     ):
-<<<<<<< HEAD
         return "file"
+
+    # A StringIO object.
+    if isinstance(data, io.StringIO):
+        return "stringio"
 
     # An option argument, mainly for dealing with optional virtual files
     if isinstance(data, bool | int | float) or (data is None and not required):
@@ -309,25 +298,6 @@
 
     # Fallback to "vectors" for anything else
     return "vectors"
-=======
-        # One or more files
-        kind = "file"
-    elif isinstance(data, bool | int | float) or (data is None and not required):
-        kind = "arg"
-    elif isinstance(data, io.StringIO):
-        kind = "stringio"
-    elif isinstance(data, xr.DataArray):
-        kind = "image" if len(data.dims) == 3 else "grid"
-    elif hasattr(data, "__geo_interface__"):
-        # geo-like Python object that implements ``__geo_interface__``
-        # (geopandas.GeoDataFrame or shapely.geometry)
-        kind = "geojson"
-    elif data is not None:
-        kind = "matrix"
-    else:
-        kind = "vectors"
-    return kind
->>>>>>> 890626db
 
 
 def non_ascii_to_octal(
