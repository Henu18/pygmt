"""
Test Figure.grdview.
"""

import pytest
from pygmt import Figure, grdcut
from pygmt.exceptions import GMTInvalidInput
from pygmt.helpers import GMTTempFile
from pygmt.helpers.testing import load_static_earth_relief


@pytest.fixture(scope="module", name="region")
def fixture_region():
    """
    Test region as lonmin, lonmax, latmin, latmax.
    """
    return [-55, -50, -18, -12]


@pytest.fixture(scope="module", name="grid")
def fixture_grid():
    """
    Load the grid data from the static_earth_relief file.
    """
    return load_static_earth_relief()


@pytest.fixture(scope="module", name="gridfile")
def fixture_gridfile(grid, region):
    """
    Load the netCDF grid file from the sample earth_relief file.
    """
    with GMTTempFile(suffix=".nc") as tmpfile:
        grdcut(grid=grid, region=region, outgrid=tmpfile.name)
        yield tmpfile.name


@pytest.fixture(scope="module", name="xrgrid")
def fixture_xrgrid(grid, region):
    """
    Load the xarray.DataArray grid from the sample earth_relief file.
    """
    return grdcut(grid=grid, region=region)


@pytest.mark.mpl_image_compare
def test_grdview_grid_dataarray(xrgrid):
    """
    Run grdview by passing in a grid as an xarray.DataArray.
    """
    fig = Figure()
    fig.grdview(grid=xrgrid)
    return fig


def test_grdview_wrong_kind_of_grid(xrgrid):
    """
    Run grdview using grid input that is not an xarray.DataArray or file.
    """
    dataset = xrgrid.to_dataset()  # convert xarray.DataArray to xarray.Dataset
<<<<<<< HEAD
    assert data_kind(dataset) == "vectors"

=======
>>>>>>> 68a17a0a
    fig = Figure()
    with pytest.raises(GMTInvalidInput):
        fig.grdview(grid=dataset)


@pytest.mark.mpl_image_compare
def test_grdview_with_perspective(gridfile):
    """
    Run grdview by passing in a grid and setting a perspective viewpoint with an azimuth
    from the SouthEast and an elevation angle 15 degrees from the z-plane.
    """
    fig = Figure()
    fig.grdview(grid=gridfile, projection="Q15c+", perspective=[135, 15], frame=True)
    return fig


@pytest.mark.mpl_image_compare
def test_grdview_with_perspective_and_zscale(xrgrid):
    """
    Run grdview by passing in a grid and setting a perspective viewpoint with an azimuth
    from the SouthWest and an elevation angle 30 degrees from the z-plane, plus a z-axis
    scaling factor of 0.005.
    """
    fig = Figure()
    fig.grdview(grid=xrgrid, perspective=[225, 30], zscale=0.005)
    return fig


@pytest.mark.mpl_image_compare
def test_grdview_with_perspective_and_zsize(xrgrid):
    """
    Run grdview by passing in a grid and setting a perspective viewpoint with an azimuth
    from the SouthWest and an elevation angle 30 degrees from the z-plane, plus a z-axis
    size of 10cm.
    """
    fig = Figure()
    fig.grdview(grid=xrgrid, perspective=[225, 30], zsize="10c")
    return fig


@pytest.mark.mpl_image_compare
def test_grdview_with_cmap_for_image_plot(xrgrid):
    """
    Run grdview by passing in a grid and setting a colormap for producing an image plot.
    """
    fig = Figure()
    fig.grdview(grid=xrgrid, cmap="oleron", surftype="i")
    return fig


@pytest.mark.mpl_image_compare
def test_grdview_with_cmap_for_surface_monochrome_plot(xrgrid):
    """
    Run grdview by passing in a grid and setting a colormap for producing a surface
    monochrome plot.
    """
    fig = Figure()
    fig.grdview(grid=xrgrid, cmap="oleron", surftype="s+m")
    return fig


@pytest.mark.mpl_image_compare
def test_grdview_with_cmap_for_perspective_surface_plot(xrgrid):
    """
    Run grdview by passing in a grid and setting a colormap for producing a surface plot
    with a 3-D perspective viewpoint.
    """
    fig = Figure()
    fig.grdview(
        grid=xrgrid, cmap="oleron", surftype="s", perspective=[225, 30], zscale=0.005
    )
    return fig


@pytest.mark.mpl_image_compare
def test_grdview_on_a_plane(xrgrid):
    """
    Run grdview by passing in a grid and plotting it on a z-plane, while setting a 3-D
    perspective viewpoint.
    """
    fig = Figure()
    fig.grdview(grid=xrgrid, plane=100, perspective=[225, 30], zscale=0.005)
    return fig


@pytest.mark.mpl_image_compare
def test_grdview_on_a_plane_with_colored_frontal_facade(xrgrid):
    """
    Run grdview by passing in a grid and plotting it on a z-plane whose frontal facade
    is colored gray, while setting a 3-D perspective viewpoint.
    """
    fig = Figure()
    fig.grdview(grid=xrgrid, plane="100+ggray", perspective=[225, 30], zscale=0.005)
    return fig


@pytest.mark.mpl_image_compare
def test_grdview_with_perspective_and_zaxis_frame(xrgrid, region):
    """
    Run grdview by passing in a grid and plotting an annotated vertical z-axis frame on
    a Transverse Mercator (T) projection.
    """
    fig = Figure()
    projection = f"T{(region[0]+region[1])/2}/{abs((region[2]+region[3])/2)}"
    fig.grdview(
        grid=xrgrid,
        projection=projection,
        perspective=[225, 30],
        zscale=0.005,
        frame=["xaf", "yaf", "zaf"],
    )
    return fig


@pytest.mark.mpl_image_compare
def test_grdview_surface_plot_styled_with_contourpen(xrgrid):
    """
    Run grdview by passing in a grid with styled contour lines plotted on top of a
    surface plot.
    """
    fig = Figure()
    fig.grdview(grid=xrgrid, cmap="relief", surftype="s", contourpen="0.5p,black,dash")
    return fig


@pytest.mark.mpl_image_compare
def test_grdview_surface_mesh_plot_styled_with_meshpen(xrgrid):
    """
    Run grdview by passing in a grid with styled mesh lines plotted on top of a surface
    mesh plot.
    """
    fig = Figure()
    fig.grdview(grid=xrgrid, cmap="relief", surftype="sm", meshpen="0.5p,black,dash")
    return fig


@pytest.mark.mpl_image_compare
def test_grdview_on_a_plane_styled_with_facadepen(xrgrid):
    """
    Run grdview by passing in a grid and plotting it on a z-plane with styled lines for
    the frontal facade.
    """
    fig = Figure()
    fig.grdview(
        grid=xrgrid,
        plane=100,
        perspective=[225, 30],
        zscale=0.005,
        facadepen="0.5p,blue,dash",
    )
    return fig


@pytest.mark.benchmark
@pytest.mark.mpl_image_compare
def test_grdview_drapegrid_dataarray(xrgrid):
    """
    Run grdview by passing in both a grid and drapegrid as an xarray.DataArray, setting
    a colormap for producing an image plot.
    """
    drapegrid = 1.1 * xrgrid

    # accessor information are lost during xarray multiplication
    drapegrid.gmt.registration = xrgrid.gmt.registration
    drapegrid.gmt.gtype = xrgrid.gmt.gtype

    fig = Figure()
    fig.grdview(
        grid=xrgrid, drapegrid=drapegrid, cmap="oleron", surftype="c", frame=True
    )
    return fig


def test_grdview_wrong_kind_of_drapegrid(xrgrid):
    """
    Run grdview using drapegrid input that is not an xarray.DataArray or file.
    """
    dataset = xrgrid.to_dataset()  # convert xarray.DataArray to xarray.Dataset
<<<<<<< HEAD
    assert data_kind(dataset) == "vectors"

=======
>>>>>>> 68a17a0a
    fig = Figure()
    with pytest.raises(GMTInvalidInput):
        fig.grdview(grid=xrgrid, drapegrid=dataset)<|MERGE_RESOLUTION|>--- conflicted
+++ resolved
@@ -58,11 +58,6 @@
     Run grdview using grid input that is not an xarray.DataArray or file.
     """
     dataset = xrgrid.to_dataset()  # convert xarray.DataArray to xarray.Dataset
-<<<<<<< HEAD
-    assert data_kind(dataset) == "vectors"
-
-=======
->>>>>>> 68a17a0a
     fig = Figure()
     with pytest.raises(GMTInvalidInput):
         fig.grdview(grid=dataset)
@@ -241,11 +236,6 @@
     Run grdview using drapegrid input that is not an xarray.DataArray or file.
     """
     dataset = xrgrid.to_dataset()  # convert xarray.DataArray to xarray.Dataset
-<<<<<<< HEAD
-    assert data_kind(dataset) == "vectors"
-
-=======
->>>>>>> 68a17a0a
     fig = Figure()
     with pytest.raises(GMTInvalidInput):
         fig.grdview(grid=xrgrid, drapegrid=dataset)