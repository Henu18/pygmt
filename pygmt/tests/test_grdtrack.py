--- conflicted
+++ resolved
@@ -138,11 +138,6 @@
     Run grdtrack using grid input that is not an xarray.DataArray or file.
     """
     invalid_grid = dataarray.to_dataset()
-<<<<<<< HEAD
-
-    assert data_kind(invalid_grid) == "vectors"
-=======
->>>>>>> 68a17a0a
     with pytest.raises(GMTInvalidInput):
         grdtrack(points=dataframe, grid=invalid_grid, newcolname="bathymetry")
 
