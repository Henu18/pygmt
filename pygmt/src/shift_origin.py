--- conflicted
+++ resolved
@@ -1,62 +1,14 @@
 """
 shift_origin - Shift plot origin in x and/or y directions.
 """
-<<<<<<< HEAD
-from contextlib import contextmanager
-=======
 from __future__ import annotations
->>>>>>> 5bc06826
 
+from pygmt import Figure
 from pygmt.clib import Session
-from pygmt.exceptions import GMTInvalidInput
 from pygmt.helpers import build_arg_string
 
 
-<<<<<<< HEAD
-class shift_origin:
-    r"""
-    Shift plot origin in x and/or y directions.
-
-    This method shifts the plot origin relative to the current origin by
-    *xshift* and *yshift* in x and y directions, respectively. Optionally,
-    append the length unit (**c** for centimeters, **i** for inches, or **p**
-    for points) to the shifts. Default unit if not given is **c**.
-
-    For *xshift*, a special character **w** can also be used, which represents
-    the bounding box width of the previous plot. The full syntax is
-    [[±][*f*]\ **w**\ [/\ *d*\ ]±]\ *xoff*, where optional signs, factor *f* and
-    divisor *d* can be used to compute an offset that may be adjusted further
-    by ±*off*.
-
-    Similarly, *yshift* can in general be [[±][*f*]\ **h**\ [/\ *d*\ ]±]\ *yoff*,
-    in which **h** is the bounding box height of the previous plot.
-
-    Shifting the plot origin can be performed permanently or temporarily, depending
-    on how the method is called.
-
-    1. Calling :meth:`Figure.shift_origin` directly will shift the plot origin
-       permanently, which affects all subsequent plottings:
-
-       .. code-block::
-
-           Figure.shift_origin(xshift=..., yshift=...)
-
-    2. Calling :meth:`Figure.shift_origin` as a context manager:
-
-        .. code-block::
-
-            with Figure.shift_origin(xshift=..., yshift=...):
-                ...
-
-    Parameters
-    ----------
-    xshift : float or str
-        Shift plot origin in x direction.
-    yshift : float or str
-=======
-def shift_origin(
-    self, xshift: float | str | None = None, yshift: float | str | None = None
-):
+class shift_origin(Figure):  # noqa: N801
     r"""
     Shift plot origin in x and/or y directions.
 
@@ -89,7 +41,6 @@
     xshift
         Shift plot origin in x direction.
     yshift
->>>>>>> 5bc06826
         Shift plot origin in y direction.
 
     Examples
@@ -97,14 +48,18 @@
     >>> import pygmt
     >>> fig = pygmt.Figure()
     >>> fig.basemap(region=[0, 10, 0, 10], projection="X10c/10c", frame=True)
-<<<<<<< HEAD
+    >>> # Shift the plot origin in x direction by 12 cm
     >>> fig.shift_origin(xshift=12)
-    >>> fig.basemap(region=[0, 10, 0, 10], projection="X10c/10c", frame=True)
+    >>> fig.basemap(region=[0, 10, 0, 10], projection="X14c/10c", frame=True)
+    >>> # Shift the plot origin in x direction based on the previous plot width
+    >>> # Here, the width is 14 cm, and xshift is 16 cm
     >>> fig.shift_origin(xshift="w+2c")
     >>> fig.show()
     """
 
-    def __init__(self, xshift=None, yshift=None):
+    def __init__(
+        self, xshift: float | str | None = None, yshift: float | str | None = None
+    ):
         # self._preprocess()  # pylint: disable=protected-access
 
         kwargs = {"T": True}
@@ -118,32 +73,19 @@
             self.saved_yshift = lib.get_common("Y")  # False or yshift in inches
 
     def __enter__(self):
+        """
+        Enter the context manager.
+        """
         return self
 
     def __exit__(self, exc_type, exc_value, traceback):
+        """
+        Exit the context manager.
+        """
         kwargs = {"T": True}
         if self.saved_xshift:
             kwargs["X"] = f"{-1.0 * self.saved_xshift}i"
         if self.saved_yshift:
             kwargs["Y"] = f"{-1.0 * self.saved_yshift}i"
         with Session() as lib:
-            lib.call_module(module="plot", args=build_arg_string(kwargs))
-=======
-    >>> # Shift the plot origin in x direction by 12 cm
-    >>> fig.shift_origin(xshift=12)
-    >>> fig.basemap(region=[0, 10, 0, 10], projection="X14c/10c", frame=True)
-    >>> # Shift the plot origin in x direction based on the previous plot width
-    >>> # Here, the width is 14 cm, and xshift is 16 cm
-    >>> fig.shift_origin(xshift="w+2c")
-    >>> fig.show()
-    """
-    self._preprocess()
-    args = ["-T"]
-    if xshift:
-        args.append(f"-X{xshift}")
-    if yshift:
-        args.append(f"-Y{yshift}")
-
-    with Session() as lib:
-        lib.call_module(module="plot", args=" ".join(args))
->>>>>>> 5bc06826
+            lib.call_module(module="plot", args=build_arg_string(kwargs))