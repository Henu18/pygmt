"""
Defines the Session class to create and destroy a GMT API session and provides access to
the API functions.

Uses ctypes to wrap most of the core functions from the C API.
"""

import contextlib
import ctypes as ctp
<<<<<<< HEAD
import os
=======
import io
>>>>>>> 890626db
import pathlib
import sys
import warnings
from collections.abc import Generator, Sequence
from typing import Literal

import numpy as np
import pandas as pd
import xarray as xr
from packaging.version import Version
from pygmt._state import _STATE
from pygmt.clib.conversion import (
    array_to_datetime,
    as_c_contiguous,
    dataarray_to_matrix,
    sequence_to_ctypes_array,
    strings_to_ctypes_array,
    vectors_to_arrays,
)
from pygmt.clib.loading import get_gmt_version, load_libgmt
from pygmt.datatypes import _GMT_DATASET, _GMT_GRID, _GMT_IMAGE
from pygmt.exceptions import GMTCLibError, GMTCLibNoSessionError, GMTInvalidInput
from pygmt.helpers import (
    _validate_data_input,
    data_kind,
    tempfile_from_geojson,
    tempfile_from_image,
)

FAMILIES = [
    "GMT_IS_DATASET",  # Entity is a data table
    "GMT_IS_GRID",  # Entity is a grid
    "GMT_IS_IMAGE",  # Entity is a 1- or 3-band unsigned char image
    "GMT_IS_PALETTE",  # Entity is a color palette table
    "GMT_IS_POSTSCRIPT",  # Entity is a PostScript content struct
    "GMT_IS_MATRIX",  # Entity is a user matrix
    "GMT_IS_VECTOR",  # Entity is a set of user vectors
    "GMT_IS_CUBE",  # Entity is a 3-D data cube
]

VIAS = [
    "GMT_VIA_MATRIX",  # dataset is passed as a matrix
    "GMT_VIA_VECTOR",  # dataset is passed as a set of vectors
]

GEOMETRIES = [
    "GMT_IS_NONE",  # items without geometry (e.g., CPT)
    "GMT_IS_POINT",  # items are points
    "GMT_IS_LINE",  # items are lines
    "GMT_IS_POLY",  # items are polygons
    "GMT_IS_LP",  # items could be any one of LINE or POLY
    "GMT_IS_PLP",  # items could be any one of POINT, LINE, or POLY
    "GMT_IS_SURFACE",  # items are 2-D grid
    "GMT_IS_VOLUME",  # items are 3-D grid
    "GMT_IS_TEXT",  # Text strings which triggers ASCII text reading
]

METHODS = [
    "GMT_IS_DUPLICATE",  # tell GMT the data are read-only
    "GMT_IS_REFERENCE",  # tell GMT to duplicate the data
]

DIRECTIONS = ["GMT_IN", "GMT_OUT"]

MODES = ["GMT_CONTAINER_ONLY", "GMT_IS_OUTPUT"]
MODE_MODIFIERS = [
    "GMT_GRID_IS_CARTESIAN",
    "GMT_GRID_IS_GEO",
    "GMT_WITH_STRINGS",
]

REGISTRATIONS = ["GMT_GRID_PIXEL_REG", "GMT_GRID_NODE_REG"]

DTYPES = {
    np.int8: "GMT_CHAR",
    np.int16: "GMT_SHORT",
    np.int32: "GMT_INT",
    np.int64: "GMT_LONG",
    np.uint8: "GMT_UCHAR",
    np.uint16: "GMT_USHORT",
    np.uint32: "GMT_UINT",
    np.uint64: "GMT_ULONG",
    np.float32: "GMT_FLOAT",
    np.float64: "GMT_DOUBLE",
    np.str_: "GMT_TEXT",
    np.datetime64: "GMT_DATETIME",
    np.timedelta64: "GMT_LONG",
}
# Dictionary for storing the values of GMT constants.
GMT_CONSTANTS = {}

# Load the GMT library outside the Session class to avoid repeated loading.
_libgmt = load_libgmt()
__gmt_version__ = get_gmt_version(_libgmt)


class Session:
    """
    A GMT API session where most operations involving the C API happen.

    Works as a context manager (for use in a ``with`` block) to create a GMT C
    API session and destroy it in the end to clean up memory.

    Functions of the shared library are exposed as methods of this class. Most
    methods MUST be used with an open session (inside a ``with`` block). If
    creating GMT data structures to communicate data, put that code inside the
    same ``with`` block as the API calls that will use the data.

    By default, will let :mod:`ctypes` try to find the GMT shared library
    (``libgmt``). If the environment variable ``GMT_LIBRARY_PATH`` is set, will
    look for the shared library in the directory specified by it.

    A ``GMTVersionError`` exception will be raised if the GMT shared library
    reports a version older than the required minimum GMT version.

    The ``session_pointer`` attribute holds a ctypes pointer to the currently
    open session.

    Raises
    ------
    GMTCLibNotFoundError
        If there was any problem loading the library (couldn't find it or
        couldn't access the functions).
    GMTCLibNoSessionError
        If you try to call a method outside of a 'with' block.
    GMTVersionError
        If the minimum required version of GMT is not found.

    Examples
    --------

    >>> from pygmt.helpers.testing import load_static_earth_relief
    >>> from pygmt.helpers import GMTTempFile
    >>> grid = load_static_earth_relief()
    >>> type(grid)
    <class 'xarray.core.dataarray.DataArray'>
    >>> # Create a session and destroy it automatically when exiting the "with"
    >>> # block.
    >>> with Session() as ses:
    ...     # Create a virtual file and link to the memory block of the grid.
    ...     with ses.virtualfile_from_grid(grid) as fin:
    ...         # Create a temp file to use as output.
    ...         with GMTTempFile() as fout:
    ...             # Call the grdinfo module with the virtual file as input
    ...             # and the temp file as output.
    ...             ses.call_module("grdinfo", [fin, "-C", f"->{fout.name}"])
    ...             # Read the contents of the temp file before it's deleted.
    ...             print(fout.read().strip())
    -55 -47 -24 -10 190 981 1 1 8 14 1 1
    """

    @property
    def session_pointer(self):
        """
        The :class:`ctypes.c_void_p` pointer to the current open GMT session.

        Raises
        ------
        GMTCLibNoSessionError
            If trying to access without a currently open GMT session (i.e.,
            outside of the context manager).
        """
        if not hasattr(self, "_session_pointer") or self._session_pointer is None:
            raise GMTCLibNoSessionError("No currently open GMT API session.")
        return self._session_pointer

    @session_pointer.setter
    def session_pointer(self, session):
        """
        Set the session void pointer.
        """
        self._session_pointer = session

    @property
    def info(self):
        """
        Dictionary with the GMT version and default paths and parameters.
        """
        if not hasattr(self, "_info"):
            self._info = {
                "version": self.get_default("API_VERSION"),
                "padding": self.get_default("API_PAD"),
                # API_BINDIR points to the directory of the Python interpreter
                # "binary dir": self.get_default("API_BINDIR"),
                "share dir": self.get_default("API_SHAREDIR"),
                # This segfaults for some reason
                # 'data dir': self.get_default("API_DATADIR"),
                "plugin dir": self.get_default("API_PLUGINDIR"),
                "library path": self.get_default("API_LIBRARY"),
                "cores": self.get_default("API_CORES"),
                "grid layout": self.get_default("API_GRID_LAYOUT"),
            }
            # For GMT<6.4.0, API_IMAGE_LAYOUT is not defined if GMT is not
            # compiled with GDAL. Since GMT 6.4.0, GDAL is a required GMT
            # dependency. The code block can be refactored after we bump
            # the minimum required GMT version to 6.4.0.
            with contextlib.suppress(GMTCLibError):
                self._info["image layout"] = self.get_default("API_IMAGE_LAYOUT")
            # API_BIN_VERSION is new in GMT 6.4.0.
            if Version(self._info["version"]) >= Version("6.4.0"):
                self._info["binary version"] = self.get_default("API_BIN_VERSION")
        return self._info

    def __enter__(self):
        """
        Create a GMT API session.

        Calls :meth:`pygmt.clib.Session.create`.
        """
        _init_cli_session = False
        # This is the first time a Session object is created.
        if _STATE["session_name"] is None:
            # Set GMT_SESSION_NAME to the current process id.
            _STATE["session_name"] = os.environ["GMT_SESSION_NAME"] = str(os.getpid())
            # Need to initialize the GMT CLI session.
            _init_cli_session = True
        self.create("pygmt-session")

        if _init_cli_session:
            self.call_module("begin", args=["pygmt-session"])
            self.call_module(module="set", args=["GMT_COMPATIBILITY=6"])
            del _init_cli_session

        return self

    def __exit__(self, exc_type, exc_value, traceback):
        """
        Destroy the currently open GMT API session.

        Calls :meth:`pygmt.clib.Session.destroy`.
        """
        self.destroy()

    def __getitem__(self, name: str) -> int:
        """
        Get the value of a GMT constant.

        Parameters
        ----------
        name
            The name of the constant (e.g., ``"GMT_SESSION_EXTERNAL"``).

        Returns
        -------
        value
            Integer value of the constant. Do not rely on this value because it might
            change.
        """
        if name not in GMT_CONSTANTS:
            GMT_CONSTANTS[name] = self.get_enum(name)
        return GMT_CONSTANTS[name]

    def get_enum(self, name: str) -> int:
        """
        Get the value of a GMT constant (C enum) from ``gmt_resources.h``.

        Used to set configuration values for other API calls. Wraps ``GMT_Get_Enum``.

        Parameters
        ----------
        name
            The name of the constant (e.g., ``"GMT_SESSION_EXTERNAL"``).

        Returns
        -------
        value
            Integer value of the constant. Do not rely on this value because it might
            change.

        Raises
        ------
        GMTCLibError
            If the constant doesn't exist.
        """
        c_get_enum = self.get_libgmt_func(
            "GMT_Get_Enum", argtypes=[ctp.c_void_p, ctp.c_char_p], restype=ctp.c_int
        )

        # The C library introduced the void API pointer to GMT_Get_Enum so that it's
        # consistent with other functions. It doesn't use the pointer so we can pass
        # in None (NULL pointer). We can't give it the actual pointer because we need
        # to call GMT_Get_Enum when creating a new API session pointer (chicken-and-egg
        # type of thing).
        session = None
        value = c_get_enum(session, name.encode())
        if value is None or value == -99999:
            raise GMTCLibError(f"Constant '{name}' doesn't exist in libgmt.")
        return value

    def get_libgmt_func(self, name, argtypes=None, restype=None):
        """
        Get a ctypes function from the libgmt shared library.

        Assigns the argument and return type conversions for the function.

        Use this method to access a C function from libgmt.

        Parameters
        ----------
        name : str
            The name of the GMT API function.
        argtypes : list
            List of ctypes types used to convert the Python input arguments for
            the API function.
        restype : ctypes type
            The ctypes type used to convert the input returned by the function
            into a Python type.

        Returns
        -------
        function
            The GMT API function.

        Examples
        --------

        >>> from ctypes import c_void_p, c_int
        >>> with Session() as lib:
        ...     func = lib.get_libgmt_func(
        ...         "GMT_Destroy_Session", argtypes=[c_void_p], restype=c_int
        ...     )
        >>> type(func)
        <class 'ctypes.CDLL.__init__.<locals>._FuncPtr'>
        """
        if not hasattr(self, "_libgmt"):
            self._libgmt = _libgmt
        function = getattr(self._libgmt, name)
        if argtypes is not None:
            function.argtypes = argtypes
        if restype is not None:
            function.restype = restype
        return function

    def create(self, name):
        """
        Create a new GMT C API session.

        This is required before most other methods of
        :class:`pygmt.clib.Session` can be called.

        .. warning::

            Usage of :class:`pygmt.clib.Session` as a context manager in a
            ``with`` block is preferred over calling
            :meth:`pygmt.clib.Session.create` and
            :meth:`pygmt.clib.Session.destroy` manually.

        Calls ``GMT_Create_Session`` and generates a new ``GMTAPI_CTRL``
        struct, which is a :class:`ctypes.c_void_p` pointer. Sets the
        ``session_pointer`` attribute to this pointer.

        Remember to terminate the current session using
        :meth:`pygmt.clib.Session.destroy` before creating a new one.

        Parameters
        ----------
        name : str
            A name for this session. Doesn't really affect the outcome.
        """
        try:
            # Won't raise an exception if there is a currently open session
            _ = self.session_pointer
            # In this case, fail to create a new session until the old one is
            # destroyed
            raise GMTCLibError(
                "Failed to create a GMT API session: There is a currently open session."
                " Must destroy it first."
            )
        # If the exception is raised, this means that there is no open session
        # and we're free to create a new one.
        except GMTCLibNoSessionError:
            pass

        c_create_session = self.get_libgmt_func(
            "GMT_Create_Session",
            argtypes=[ctp.c_char_p, ctp.c_uint, ctp.c_uint, ctp.c_void_p],
            restype=ctp.c_void_p,
        )

        # Capture the output printed by GMT into this list. Will use it later
        # to generate error messages for the exceptions raised by API calls.
        self._error_log = []

        @ctp.CFUNCTYPE(ctp.c_int, ctp.c_void_p, ctp.c_char_p)
        def print_func(file_pointer, message):  # noqa: ARG001
            """
            Callback function that the GMT C API will use to print log and error
            messages.

            We'll capture the messages and print them to stderr so that they will show
            up on the Jupyter notebook.
            """
            # Have to use try..except due to upstream GMT bug in GMT <= 6.5.0.
            # See https://github.com/GenericMappingTools/pygmt/issues/3205.
            try:
                message = message.decode().strip()
            except UnicodeDecodeError:
                return 0
            self._error_log.append(message)
            # Flush to make sure the messages are printed even if we have a crash.
            print(message, file=sys.stderr, flush=True)  # noqa: T201
            return 0

        # Need to store a copy of the function because ctypes doesn't and it
        # will be garbage collected otherwise
        self._print_callback = print_func

        padding = self["GMT_PAD_DEFAULT"]
        session_type = self["GMT_SESSION_EXTERNAL"]

        session = c_create_session(name.encode(), padding, session_type, print_func)

        if session is None:
            raise GMTCLibError(
                f"Failed to create a GMT API session:\n{self._error_message}"
            )

        self.session_pointer = session

    @property
    def _error_message(self):
        """
        A string with all error messages emitted by the C API.

        Only includes messages with the string ``"[ERROR]"`` in them.
        """
        msg = ""
        if hasattr(self, "_error_log"):
            msg = "\n".join(line for line in self._error_log if "[ERROR]" in line)
        return msg

    def destroy(self):
        """
        Destroy the currently open GMT API session.

        .. warning::

            Usage of :class:`pygmt.clib.Session` as a context manager in a
            ``with`` block is preferred over calling
            :meth:`pygmt.clib.Session.create` and
            :meth:`pygmt.clib.Session.destroy` manually.

        Calls ``GMT_Destroy_Session`` to terminate and free the memory of a
        registered ``GMTAPI_CTRL`` session (the pointer for this struct is
        stored in the ``session_pointer`` attribute).

        Always use this method after you are done using a C API session. The
        session needs to be destroyed before creating a new one. Otherwise,
        some of the configuration files might be left behind and can influence
        subsequent API calls.

        Sets the ``session_pointer`` attribute to ``None``.
        """
        c_destroy_session = self.get_libgmt_func(
            "GMT_Destroy_Session", argtypes=[ctp.c_void_p], restype=ctp.c_int
        )

        status = c_destroy_session(self.session_pointer)
        if status:
            raise GMTCLibError(
                f"Failed to destroy GMT API session:\n{self._error_message}"
            )

        self.session_pointer = None

    def get_default(self, name: str) -> str:
        """
        Get the value of a GMT configuration parameter or a GMT API parameter.

        In addition to the long list of GMT configuration parameters, the following API
        parameter names are also supported:

        * ``"API_VERSION"``: The GMT API version
        * ``"API_PAD"``: The grid padding setting
        * ``"API_BINDIR"``: The binary file directory
        * ``"API_SHAREDIR"``: The share directory
        * ``"API_DATADIR"``: The data directory
        * ``"API_PLUGINDIR"``: The plugin directory
        * ``"API_LIBRARY"``: The core library path
        * ``"API_CORES"``: The number of cores
        * ``"API_IMAGE_LAYOUT"``: The image/band layout
        * ``"API_GRID_LAYOUT"``: The grid layout
        * ``"API_BIN_VERSION"``: The GMT binary version (with git information)

        Parameters
        ----------
        name
            The name of the GMT configuration parameter (e.g., ``"PROJ_LENGTH_UNIT"``)
            or a GMT API parameter (e.g., ``"API_VERSION"``).

        Returns
        -------
        value
            The current value for the parameter.

        Raises
        ------
        GMTCLibError
            If the parameter doesn't exist.
        """
        c_get_default = self.get_libgmt_func(
            "GMT_Get_Default",
            argtypes=[ctp.c_void_p, ctp.c_char_p, ctp.c_char_p],
            restype=ctp.c_int,
        )

        # Make a string buffer to get a return value
        value = ctp.create_string_buffer(4096)
        status = c_get_default(self.session_pointer, name.encode(), value)
        if status != 0:
            msg = f"Error getting value for '{name}' (error code {status})."
            raise GMTCLibError(msg)
        return value.value.decode()

    def get_common(self, option: str) -> bool | int | float | np.ndarray:
        """
        Inquire if a GMT common option has been set and return its current value if
        possible.

        Parameters
        ----------
        option
            The GMT common option to check. Valid options are ``"B"``, ``"I"``, ``"J"``,
            ``"R"``, ``"U"``, ``"V"``, ``"X"``, ``"Y"``, ``"a"``, ``"b"``, ``"f"``,
            ``"g"``, ``"h"``, ``"i"``, ``"n"``, ``"o"``, ``"p"``, ``"r"``, ``"s"``,
            ``"t"``, and ``":"``.

        Returns
        -------
        value
            Whether the option was set or its value. If the option was not set, return
            ``False``. Otherwise, the return value depends on the choice of the option.

            - options ``"B"``, ``"J"``, ``"U"``, ``"g"``, ``"n"``, ``"p"``, and ``"s"``:
              return ``True`` if set, else ``False`` (bool)
            - ``"I"``: 2-element array for the increments (float)
            - ``"R"``: 4-element array for the region (float)
            - ``"V"``: the verbose level (int)
            - ``"X"``: the xshift (float)
            - ``"Y"``: the yshift (float)
            - ``"a"``: geometry of the dataset (int)
            - ``"b"``: return 0 if ``-bi`` was set and 1 if ``-bo`` was set (int)
            - ``"f"``: return 0 if ``-fi`` was set and 1 if ``-fo`` was set (int)
            - ``"h"``: whether to delete existing header records (int)
            - ``"i"``: number of input columns (int)
            - ``"o"``: number of output columns (int)
            - ``"r"``: registration type (int)
            - ``"t"``: 2-element array for the transparency (float)
            - ``":"``: return 0 if ``-:i`` was set and 1 if ``-:o`` was set (int)

        Examples
        --------
        >>> with Session() as lib:
        ...     lib.call_module(
        ...         "basemap", ["-R0/10/10/15", "-JX5i/2.5i", "-Baf", "-Ve"]
        ...     )
        ...     region = lib.get_common("R")
        ...     projection = lib.get_common("J")
        ...     timestamp = lib.get_common("U")
        ...     verbose = lib.get_common("V")
        ...     lib.call_module("plot", ["-T", "-Xw+1i", "-Yh-1i"])
        ...     xshift = lib.get_common("X")  # xshift/yshift are in inches
        ...     yshift = lib.get_common("Y")
        >>> print(region, projection, timestamp, verbose, xshift, yshift)
        [ 0. 10. 10. 15.] True False 3 6.0 1.5
        >>> with Session() as lib:
        ...     lib.call_module("basemap", ["-R0/10/10/15", "-JX5i/2.5i", "-Baf"])
        ...     lib.get_common("A")
        Traceback (most recent call last):
        ...
        pygmt.exceptions.GMTInvalidInput: Unknown GMT common option flag 'A'.
        """
        if option not in "BIJRUVXYabfghinoprst:":
            raise GMTInvalidInput(f"Unknown GMT common option flag '{option}'.")

        c_get_common = self.get_libgmt_func(
            "GMT_Get_Common",
            argtypes=[ctp.c_void_p, ctp.c_uint, ctp.POINTER(ctp.c_double)],
            restype=ctp.c_int,
        )
        value = np.empty(6, np.float64)  # numpy array to store the value of the option
        status = c_get_common(
            self.session_pointer,
            ord(option),
            value.ctypes.data_as(ctp.POINTER(ctp.c_double)),
        )

        if status == self["GMT_NOTSET"]:  # GMT_NOTSET (-1) means the option is not set
            return False
        if status == 0:  # Option is set and no other value is returned.
            return True

        # Otherwise, option is set and values are returned.
        match option:
            case "I" | "R" | "t":
                # Option values (in double type) are returned via the 'value' array.
                # 'status' is number of valid values in the array.
                return value[:status]
            case "X" | "Y":  # Only one valid element in the array.
                return value[0]
            case _:  # 'status' is the option value (in integer type).
                return status

    def call_module(self, module: str, args: str | list[str]):
        """
        Call a GMT module with the given arguments.

        Wraps ``GMT_Call_Module``.

        The ``GMT_Call_Module`` API function supports passing module arguments in three
        different ways:

        1. Pass a single string that contains whitespace-separated module arguments.
        2. Pass a list of strings and each string contains a module argument.
        3. Pass a list of ``GMT_OPTION`` data structure.

        Both options 1 and 2 are implemented in this function, but option 2 is preferred
        because it can correctly handle special characters like whitespaces and
        quotation marks in module arguments.

        Parameters
        ----------
        module
            The GMT module name to be called (``"coast"``, ``"basemap"``, etc).
        args
            Module arguments that will be passed to the GMT module. It can be either
            a single string (e.g., ``"-R0/5/0/10 -JX10c -BWSen+t'My Title'"``) or a list
            of strings (e.g., ``["-R0/5/0/10", "-JX10c", "-BWSEN+tMy Title"]``).

        Raises
        ------
        GMTInvalidInput
            If the ``args`` argument is not a string or a list of strings.
        GMTCLibError
            If the returned status code of the function is non-zero.
        """
        c_call_module = self.get_libgmt_func(
            "GMT_Call_Module",
            argtypes=[ctp.c_void_p, ctp.c_char_p, ctp.c_int, ctp.c_void_p],
            restype=ctp.c_int,
        )

        # 'args' can be (1) a single string or (2) a list of strings.
        argv: bytes | ctp.Array[ctp.c_char_p] | None
        if isinstance(args, str):
            # 'args' is a single string that contains whitespace-separated arguments.
            # In this way, we need to correctly handle option arguments that contain
            # whitespaces or quotation marks. It's used in PyGMT <= v0.11.0 but is no
            # longer recommended.
            mode = self["GMT_MODULE_CMD"]
            argv = args.encode()
        elif isinstance(args, list):
            # 'args' is a list of strings and each string contains a module argument.
            # In this way, GMT can correctly handle option arguments with whitespaces or
            # quotation marks. This is the preferred way to pass arguments to the GMT
            # API and is used for PyGMT >= v0.12.0.
            mode = len(args)  # 'mode' is the number of arguments.
            # Pass a null pointer if no arguments are specified.
            argv = strings_to_ctypes_array(args) if mode != 0 else None
        else:
            raise GMTInvalidInput(
                "'args' must be either a string or a list of strings."
            )

        status = c_call_module(self.session_pointer, module.encode(), mode, argv)
        if status != 0:
            raise GMTCLibError(
                f"Module '{module}' failed with status code {status}:\n{self._error_message}"
            )

    def create_data(
        self,
        family,
        geometry,
        mode,
        dim=None,
        ranges=None,
        inc=None,
        registration="GMT_GRID_NODE_REG",
        pad=None,
    ):
        """
        Create an empty GMT data container.

        Parameters
        ----------
        family : str
            A valid GMT data family name (e.g., ``'GMT_IS_DATASET'``). See the
            ``FAMILIES`` attribute for valid names.
        geometry : str
            A valid GMT data geometry name (e.g., ``'GMT_IS_POINT'``). See the
            ``GEOMETRIES`` attribute for valid names.
        mode : str
            A valid GMT data mode (e.g., ``'GMT_IS_OUTPUT'``). See the
            ``MODES`` attribute for valid names.
        dim : list of 4 integers
            The dimensions of the dataset. See the documentation for the GMT C
            API function ``GMT_Create_Data`` (``src/gmt_api.c``) for the full
            range of options regarding 'dim'. If ``None``, will pass in the
            NULL pointer.
        ranges : list of 4 floats
            The dataset extent. Also a bit of a complicated argument. See the C
            function documentation. It's called ``range`` in the C function but
            it would conflict with the Python built-in ``range`` function.
        inc : list of 2 floats
            The increments between points of the dataset. See the C function
            documentation.
        registration : str
            The node registration (what the coordinates mean). Can be
            ``'GMT_GRID_PIXEL_REG'`` or ``'GMT_GRID_NODE_REG'``. Defaults to
            ``'GMT_GRID_NODE_REG'``.
        pad : int
            The grid padding. Defaults to ``GMT_PAD_DEFAULT``.

        Returns
        -------
        data_ptr : int
            A ctypes pointer (an integer) to the allocated ``GMT_Dataset``
            object.
        """
        c_create_data = self.get_libgmt_func(
            "GMT_Create_Data",
            argtypes=[
                ctp.c_void_p,  # API
                ctp.c_uint,  # family
                ctp.c_uint,  # geometry
                ctp.c_uint,  # mode
                ctp.POINTER(ctp.c_uint64),  # dim
                ctp.POINTER(ctp.c_double),  # range
                ctp.POINTER(ctp.c_double),  # inc
                ctp.c_uint,  # registration
                ctp.c_int,  # pad
                ctp.c_void_p,
            ],  # data
            restype=ctp.c_void_p,
        )

        family_int = self._parse_constant(family, valid=FAMILIES, valid_modifiers=VIAS)
        mode_int = self._parse_constant(
            mode,
            valid=MODES,
            valid_modifiers=MODE_MODIFIERS,
        )
        geometry_int = self._parse_constant(geometry, valid=GEOMETRIES)
        registration_int = self._parse_constant(registration, valid=REGISTRATIONS)

        # Convert dim, ranges, and inc to ctypes arrays if given (will be None
        # if not given to represent NULL pointers)
        dim = sequence_to_ctypes_array(dim, ctp.c_uint64, 4)
        ranges = sequence_to_ctypes_array(ranges, ctp.c_double, 4)
        inc = sequence_to_ctypes_array(inc, ctp.c_double, 2)

        # Use a NULL pointer (None) for existing data to indicate that the
        # container should be created empty. Fill it in later using put_vector
        # and put_matrix.
        data_ptr = c_create_data(
            self.session_pointer,
            family_int,
            geometry_int,
            mode_int,
            dim,
            ranges,
            inc,
            registration_int,
            self._parse_pad(family, pad),
            None,
        )

        if data_ptr is None:
            raise GMTCLibError("Failed to create an empty GMT data pointer.")

        return data_ptr

    def _parse_pad(self, family, pad):
        """
        Parse and return an appropriate value for pad if none is given.

        Pad is a bit tricky because, for matrix types, pad control the matrix ordering
        (row or column major). Using the default pad will set it to column major and
        mess things up with the numpy arrays.
        """
        if pad is None:
            pad = 0 if "MATRIX" in family else self["GMT_PAD_DEFAULT"]
        return pad

    def _parse_constant(self, constant, valid, valid_modifiers=None):
        """
        Parse a constant, convert it to an int, and validate it.

        The GMT C API takes certain defined constants, like ``'GMT_IS_GRID'``,
        that need to be validated and converted to integer values using
        :meth:`pygmt.clib.Session.__getitem__`.

        The constants can also take a modifier by appending another constant
        name, e.g. ``'GMT_IS_GRID|GMT_VIA_MATRIX'``. The two parts must be
        converted separately and their values are added.

        If valid modifiers are not given, then will assume that modifiers are
        not allowed. In this case, will raise a
        :class:`pygmt.exceptions.GMTInvalidInput` exception if given a
        modifier.

        Parameters
        ----------
        constant : str
            The name of a valid GMT API constant, with an optional modifier.
        valid : list of str
            A list of valid values for the constant. Will raise a
            :class:`pygmt.exceptions.GMTInvalidInput` exception if the given
            value is not on the list.
        """
        parts = constant.split("|")
        name = parts[0]
        nmodifiers = len(parts) - 1
        if nmodifiers > 1:
            raise GMTInvalidInput(
                f"Only one modifier is allowed in constants, {nmodifiers} given: '{constant}'"
            )
        if nmodifiers > 0 and valid_modifiers is None:
            raise GMTInvalidInput(
                "Constant modifiers are not allowed since valid values were not given: '{constant}'"
            )
        if name not in valid:
            raise GMTInvalidInput(
                f"Invalid constant argument '{name}'. Must be one of {valid}."
            )
        if (
            nmodifiers > 0
            and valid_modifiers is not None
            and parts[1] not in valid_modifiers
        ):
            raise GMTInvalidInput(
                f"Invalid constant modifier '{parts[1]}'. Must be one of {valid_modifiers}."
            )
        integer_value = sum(self[part] for part in parts)
        return integer_value

    def _check_dtype_and_dim(self, array, ndim):
        """
        Check that a numpy array has the given number of dimensions and is a valid data
        type.

        Parameters
        ----------
        array : numpy.ndarray
            The array to be tested.
        ndim : int
            The desired number of array dimensions.

        Returns
        -------
        gmt_type : int
            The GMT constant value representing this data type.

        Raises
        ------
        GMTInvalidInput
            If the array has the wrong number of dimensions or
            is an unsupported data type.

        Examples
        --------

        >>> import numpy as np
        >>> data = np.array([1, 2, 3], dtype="float64")
        >>> with Session() as ses:
        ...     gmttype = ses._check_dtype_and_dim(data, ndim=1)
        ...     gmttype == ses["GMT_DOUBLE"]
        True
        >>> data = np.ones((5, 2), dtype="float32")
        >>> with Session() as ses:
        ...     gmttype = ses._check_dtype_and_dim(data, ndim=2)
        ...     gmttype == ses["GMT_FLOAT"]
        True
        """
        # Check that the array has the given number of dimensions
        if array.ndim != ndim:
            raise GMTInvalidInput(
                f"Expected a numpy {ndim}-D array, got {array.ndim}-D."
            )

        # Check that the array has a valid/known data type
        if array.dtype.type not in DTYPES:
            try:
                if array.dtype.type is np.object_:
                    # Try to convert unknown object type to np.datetime64
                    array = array_to_datetime(array)
                else:
                    raise ValueError
            except ValueError as e:
                raise GMTInvalidInput(
                    f"Unsupported numpy data type '{array.dtype.type}'."
                ) from e
        return self[DTYPES[array.dtype.type]]

    def put_vector(self, dataset, column, vector):
        r"""
        Attach a numpy 1-D array as a column on a GMT dataset.

        Use this function to attach numpy array data to a GMT dataset and pass
        it to GMT modules. Wraps ``GMT_Put_Vector``.

        The dataset must be created by :meth:`pygmt.clib.Session.create_data`
        first. Use ``family='GMT_IS_DATASET|GMT_VIA_VECTOR'``.

        Not all numpy dtypes are supported, only: int8, int16, int32, int64,
        uint8, uint16, uint32, uint64, float32, float64, str\_, and datetime64.

        .. warning::
            The numpy array must be C contiguous in memory. If it comes from a
            column slice of a 2-D array, for example, you will have to make a
            copy. Use :func:`numpy.ascontiguousarray` to make sure your vector
            is contiguous (it won't copy if it already is).

        Parameters
        ----------
        dataset : :class:`ctypes.c_void_p`
            The ctypes void pointer to a ``GMT_Dataset``. Create it with
            :meth:`pygmt.clib.Session.create_data`.
        column : int
            The column number of this vector in the dataset (starting from 0).
        vector : numpy 1-D array
            The array that will be attached to the dataset. Must be a 1-D C
            contiguous array.

        Raises
        ------
        GMTCLibError
            If given invalid input or ``GMT_Put_Vector`` exits with
            status != 0.
        """
        c_put_vector = self.get_libgmt_func(
            "GMT_Put_Vector",
            argtypes=[ctp.c_void_p, ctp.c_void_p, ctp.c_uint, ctp.c_uint, ctp.c_void_p],
            restype=ctp.c_int,
        )

        gmt_type = self._check_dtype_and_dim(vector, ndim=1)
        if gmt_type in {self["GMT_TEXT"], self["GMT_DATETIME"]}:
            if gmt_type == self["GMT_DATETIME"]:
                vector = np.datetime_as_string(array_to_datetime(vector))
            vector_pointer = strings_to_ctypes_array(vector)
        else:
            vector_pointer = vector.ctypes.data_as(ctp.c_void_p)
        status = c_put_vector(
            self.session_pointer, dataset, column, gmt_type, vector_pointer
        )
        if status != 0:
            raise GMTCLibError(
                f"Failed to put vector of type {vector.dtype} "
                f"in column {column} of dataset."
            )

    def put_strings(self, dataset, family, strings):
        """
        Attach a numpy 1-D array of dtype str as a column on a GMT dataset.

        Use this function to attach string type numpy array data to a GMT
        dataset and pass it to GMT modules. Wraps ``GMT_Put_Strings``.

        The dataset must be created by :meth:`pygmt.clib.Session.create_data`
        first.

        .. warning::
            The numpy array must be C contiguous in memory. If it comes from a
            column slice of a 2-D array, for example, you will have to make a
            copy. Use :func:`numpy.ascontiguousarray` to make sure your vector
            is contiguous (it won't copy if it already is).

        Parameters
        ----------
        dataset : :class:`ctypes.c_void_p`
            The ctypes void pointer to a ``GMT_Dataset``. Create it with
            :meth:`pygmt.clib.Session.create_data`.
        family : str
            The family type of the dataset. Can be either ``GMT_IS_VECTOR`` or
            ``GMT_IS_MATRIX``.
        strings : numpy 1-D array
            The array that will be attached to the dataset. Must be a 1-D C
            contiguous array.

        Raises
        ------
        GMTCLibError
            If given invalid input or ``GMT_Put_Strings`` exits with
            status != 0.
        """
        c_put_strings = self.get_libgmt_func(
            "GMT_Put_Strings",
            argtypes=[
                ctp.c_void_p,
                ctp.c_uint,
                ctp.c_void_p,
                ctp.POINTER(ctp.c_char_p),
            ],
            restype=ctp.c_int,
        )

        family_int = self._parse_constant(
            family, valid=FAMILIES, valid_modifiers=METHODS
        )

        strings_pointer = strings_to_ctypes_array(strings)

        status = c_put_strings(
            self.session_pointer, family_int, dataset, strings_pointer
        )
        if status != 0:
            raise GMTCLibError(
                f"Failed to put strings of type {strings.dtype} into dataset"
            )

    def put_matrix(self, dataset, matrix, pad=0):
        """
        Attach a numpy 2-D array to a GMT dataset.

        Use this function to attach numpy array data to a GMT dataset and pass
        it to GMT modules. Wraps ``GMT_Put_Matrix``.

        The dataset must be created by :meth:`pygmt.clib.Session.create_data`
        first. Use ``|GMT_VIA_MATRIX'`` in the family.

        Not all numpy dtypes are supported, only: int8, int16, int32, int64,
        uint8, uint16, uint32, uint64, float32, and float64.

        .. warning::
            The numpy array must be C contiguous in memory. Use
            :func:`numpy.ascontiguousarray` to make sure your vector is
            contiguous (it won't copy if it already is).

        Parameters
        ----------
        dataset : :class:`ctypes.c_void_p`
            The ctypes void pointer to a ``GMT_Dataset``. Create it with
            :meth:`pygmt.clib.Session.create_data`.
        matrix : numpy 2-D array
            The array that will be attached to the dataset. Must be a 2-D C
            contiguous array.
        pad : int
            The amount of padding that should be added to the matrix. Use when
            creating grids for modules that require padding.

        Raises
        ------
        GMTCLibError
            If given invalid input or ``GMT_Put_Matrix`` exits with
            status != 0.
        """
        c_put_matrix = self.get_libgmt_func(
            "GMT_Put_Matrix",
            argtypes=[ctp.c_void_p, ctp.c_void_p, ctp.c_uint, ctp.c_int, ctp.c_void_p],
            restype=ctp.c_int,
        )

        gmt_type = self._check_dtype_and_dim(matrix, ndim=2)
        matrix_pointer = matrix.ctypes.data_as(ctp.c_void_p)
        status = c_put_matrix(
            self.session_pointer, dataset, gmt_type, pad, matrix_pointer
        )
        if status != 0:
            raise GMTCLibError(f"Failed to put matrix of type {matrix.dtype}.")

    def read_data(
        self,
        infile: str,
        kind: Literal["dataset", "grid", "image"],
        family: str | None = None,
        geometry: str | None = None,
        mode: str = "GMT_READ_NORMAL",
        region: Sequence[float] | None = None,
        data=None,
    ):
        """
        Read a data file into a GMT data container.

        Wraps ``GMT_Read_Data`` but only allows reading from a file. The function
        definition is different from the original C API function.

        Parameters
        ----------
        infile
            The input file name.
        kind
            The data kind of the input file. Valid values are ``"dataset"``, ``"grid"``
            and ``"image"``.
        family
            A valid GMT data family name (e.g., ``"GMT_IS_DATASET"``). See the
            ``FAMILIES`` attribute for valid names. If ``None``, will determine the data
            family from the ``kind`` parameter.
        geometry
            A valid GMT data geometry name (e.g., ``"GMT_IS_POINT"``). See the
            ``GEOMETRIES`` attribute for valid names. If ``None``, will determine the
            data geometry from the ``kind`` parameter.
        mode
            How the data is to be read from the file. This option varies depending on
            the given family. See the
            :gmt-docs:`GMT API documentation <devdocs/api.html#import-from-a-file-stream-or-handle>`
            for details. Default is ``GMT_READ_NORMAL`` which corresponds to the default
            read mode value of 0 in the ``GMT_enum_read`` enum.
        region
            Subregion of the data, in the form of [xmin, xmax, ymin, ymax, zmin, zmax].
            If ``None``, the whole data is read.
        data
            ``None`` or the pointer returned by this function after a first call. It's
            useful when reading grids/images/cubes in two steps (get a grid/image/cube
            structure with a header, then read the data).

        Returns
        -------
        Pointer to the data container, or ``None`` if there were errors.

        Raises
        ------
        GMTCLibError
            If the GMT API function fails to read the data.
        """  # noqa: W505
        c_read_data = self.get_libgmt_func(
            "GMT_Read_Data",
            argtypes=[
                ctp.c_void_p,  # V_API
                ctp.c_uint,  # family
                ctp.c_uint,  # method
                ctp.c_uint,  # geometry
                ctp.c_uint,  # mode
                ctp.POINTER(ctp.c_double),  # wesn
                ctp.c_char_p,  # infile
                ctp.c_void_p,  # data
            ],
            restype=ctp.c_void_p,  # data_ptr
        )

        # Determine the family, geometry and data container from kind
        _family, _geometry, dtype = {
            "dataset": ("GMT_IS_DATASET", "GMT_IS_PLP", _GMT_DATASET),
            "grid": ("GMT_IS_GRID", "GMT_IS_SURFACE", _GMT_GRID),
            "image": ("GMT_IS_IMAGE", "GMT_IS_SURFACE", _GMT_IMAGE),
        }[kind]
        if family is None:
            family = _family
        if geometry is None:
            geometry = _geometry

        data_ptr = c_read_data(
            self.session_pointer,
            self[family],
            self["GMT_IS_FILE"],  # Reading from a file
            self[geometry],
            self[mode],
            sequence_to_ctypes_array(region, ctp.c_double, 6),
            infile.encode(),
            data,
        )
        if data_ptr is None:
            raise GMTCLibError(f"Failed to read dataset from '{infile}'.")
        return ctp.cast(data_ptr, ctp.POINTER(dtype))

    def write_data(self, family, geometry, mode, wesn, output, data):
        """
        Write a GMT data container to a file.

        The data container should be created by
        :meth:`pygmt.clib.Session.create_data`.

        Wraps ``GMT_Write_Data`` but only allows writing to a file. So the
        ``method`` argument is omitted.

        Parameters
        ----------
        family : str
            A valid GMT data family name (e.g., ``'GMT_IS_DATASET'``). See the
            ``FAMILIES`` attribute for valid names. Don't use the
            ``GMT_VIA_VECTOR`` or ``GMT_VIA_MATRIX`` constructs for this. Use
            ``GMT_IS_VECTOR`` and ``GMT_IS_MATRIX`` instead.
        geometry : str
            A valid GMT data geometry name (e.g., ``'GMT_IS_POINT'``). See the
            ``GEOMETRIES`` attribute for valid names.
        mode : str
            How the data is to be written to the file. This option varies
            depending on the given family. See the GMT API documentation for
            details.
        wesn : list or numpy array
            [xmin, xmax, ymin, ymax, zmin, zmax] of the data. Must have 6
            elements.
        output : str
            The output file name.
        data : :class:`ctypes.c_void_p`
            Pointer to the data container created by
            :meth:`pygmt.clib.Session.create_data`.

        Raises
        ------
        GMTCLibError
            For invalid input arguments or if the GMT API functions returns a
            non-zero status code.
        """
        c_write_data = self.get_libgmt_func(
            "GMT_Write_Data",
            argtypes=[
                ctp.c_void_p,
                ctp.c_uint,
                ctp.c_uint,
                ctp.c_uint,
                ctp.c_uint,
                ctp.POINTER(ctp.c_double),
                ctp.c_char_p,
                ctp.c_void_p,
            ],
            restype=ctp.c_int,
        )

        family_int = self._parse_constant(family, valid=FAMILIES, valid_modifiers=VIAS)
        geometry_int = self._parse_constant(geometry, valid=GEOMETRIES)
        status = c_write_data(
            self.session_pointer,
            family_int,
            self["GMT_IS_FILE"],
            geometry_int,
            self[mode],
            sequence_to_ctypes_array(wesn, ctp.c_double, 6),
            output.encode(),
            data,
        )
        if status != 0:
            raise GMTCLibError(f"Failed to write dataset to '{output}'")

    @contextlib.contextmanager
    def open_virtualfile(self, family, geometry, direction, data):
        """
        Open a GMT virtual file to pass data to and from a module.

        GMT uses a virtual file scheme to pass in data or get data from API
        modules. Use it to pass in your GMT data structure (created using
        :meth:`pygmt.clib.Session.create_data`) to a module that expects an
        input file, or get the output from a module that writes to a file.

        Use in a ``with`` block. Will automatically close the virtual file when
        leaving the ``with`` block. Because of this, no wrapper for
        ``GMT_Close_VirtualFile`` is provided.

        Parameters
        ----------
        family : str
            A valid GMT data family name (e.g., ``"GMT_IS_DATASET"``). Should
            be the same as the one you used to create your data structure.
        geometry : str
            A valid GMT data geometry name (e.g., ``"GMT_IS_POINT"``). Should
            be the same as the one you used to create your data structure.
        direction : str
            Either ``"GMT_IN"`` or ``"GMT_OUT"`` to indicate if passing data to
            GMT or getting it out of GMT, respectively.
            By default, GMT can modify the data you pass in. Add modifier
            ``"GMT_IS_REFERENCE"`` to tell GMT the data are read-only, or
            ``"GMT_IS_DUPLICATE"`` to tell GMT to duplicate the data.
        data : int or None
            The ctypes void pointer to your GMT data structure. For output
            (i.e., ``direction="GMT_OUT"``), it can be ``None`` to have GMT
            automatically allocate the output GMT data structure.

        Yields
        ------
        vfname : str
            The name of the virtual file that you can pass to a GMT module.

        Examples
        --------

        >>> from pygmt.helpers import GMTTempFile
        >>> import numpy as np
        >>> x = np.array([0, 1, 2, 3, 4])
        >>> y = np.array([5, 6, 7, 8, 9])
        >>> with Session() as lib:
        ...     family = "GMT_IS_DATASET|GMT_VIA_VECTOR"
        ...     geometry = "GMT_IS_POINT"
        ...     dataset = lib.create_data(
        ...         family=family,
        ...         geometry=geometry,
        ...         mode="GMT_CONTAINER_ONLY",
        ...         dim=[2, 5, 1, 0],  # columns, lines, segments, type
        ...     )
        ...     lib.put_vector(dataset, column=0, vector=x)
        ...     lib.put_vector(dataset, column=1, vector=y)
        ...     # Add the dataset to a virtual file
        ...     vfargs = (family, geometry, "GMT_IN|GMT_IS_REFERENCE", dataset)
        ...     with lib.open_virtualfile(*vfargs) as vfile:
        ...         # Send the output to a temp file so that we can read it
        ...         with GMTTempFile() as ofile:
        ...             lib.call_module("info", [vfile, f"->{ofile.name}"])
        ...             print(ofile.read().strip())
        <vector memory>: N = 5 <0/4> <5/9>
        """
        c_open_virtualfile = self.get_libgmt_func(
            "GMT_Open_VirtualFile",
            argtypes=[
                ctp.c_void_p,
                ctp.c_uint,
                ctp.c_uint,
                ctp.c_uint,
                ctp.c_void_p,
                ctp.c_char_p,
            ],
            restype=ctp.c_int,
        )

        c_close_virtualfile = self.get_libgmt_func(
            "GMT_Close_VirtualFile",
            argtypes=[ctp.c_void_p, ctp.c_char_p],
            restype=ctp.c_int,
        )

        family_int = self._parse_constant(family, valid=FAMILIES, valid_modifiers=VIAS)
        geometry_int = self._parse_constant(geometry, valid=GEOMETRIES)
        direction_int = self._parse_constant(
            direction, valid=DIRECTIONS, valid_modifiers=METHODS
        )

        buff = ctp.create_string_buffer(self["GMT_VF_LEN"])
        status = c_open_virtualfile(
            self.session_pointer, family_int, geometry_int, direction_int, data, buff
        )
        if status != 0:
            raise GMTCLibError("Failed to create a virtual file.")

        vfname = buff.value.decode()
        try:
            yield vfname
        finally:
            status = c_close_virtualfile(self.session_pointer, vfname.encode())
            if status != 0:
                raise GMTCLibError(f"Failed to close virtual file '{vfname}'.")

    def open_virtual_file(self, family, geometry, direction, data):
        """
        Open a GMT virtual file to pass data to and from a module.

        .. deprecated: 0.11.0

           Will be removed in v0.15.0. Use :meth:`pygmt.clib.Session.open_virtualfile`
           instead.
        """
        msg = (
            "API function `Session.open_virtual_file()' has been deprecated "
            "since v0.11.0 and will be removed in v0.15.0. "
            "Use `Session.open_virtualfile()' instead."
        )
        warnings.warn(msg, category=FutureWarning, stacklevel=2)
        return self.open_virtualfile(family, geometry, direction, data)

    @contextlib.contextmanager
    def virtualfile_from_vectors(self, *vectors):
        """
        Store 1-D arrays as columns of a table inside a virtual file.

        Use the virtual file name to pass in the data in your vectors to a GMT
        module.

        Context manager (use in a ``with`` block). Yields the virtual file name
        that you can pass as an argument to a GMT module call. Closes the
        virtual file upon exit of the ``with`` block.

        Use this instead of creating the data container and virtual file by
        hand with :meth:`pygmt.clib.Session.create_data`,
        :meth:`pygmt.clib.Session.put_vector`, and
        :meth:`pygmt.clib.Session.open_virtualfile`.

        If the arrays are C contiguous blocks of memory, they will be passed
        without copying to GMT. If they are not (e.g., they are columns of a
        2-D array), they will need to be copied to a contiguous block.

        Parameters
        ----------
        vectors : 1-D arrays
            The vectors that will be included in the array. All must be of the
            same size.

        Yields
        ------
        fname : str
            The name of virtual file. Pass this as a file name argument to a
            GMT module.

        Examples
        --------

        >>> from pygmt.helpers import GMTTempFile
        >>> import numpy as np
        >>> import pandas as pd
        >>> x = [1, 2, 3]
        >>> y = np.array([4, 5, 6])
        >>> z = pd.Series([7, 8, 9])
        >>> with Session() as ses:
        ...     with ses.virtualfile_from_vectors(x, y, z) as fin:
        ...         # Send the output to a file so that we can read it
        ...         with GMTTempFile() as fout:
        ...             ses.call_module("info", [fin, f"->{fout.name}"])
        ...             print(fout.read().strip())
        <vector memory>: N = 3 <1/3> <4/6> <7/9>
        """
        # Conversion to a C-contiguous array needs to be done here and not in
        # put_vector or put_strings because we need to maintain a reference to
        # the copy while it is being used by the C API. Otherwise, the array
        # would be garbage collected and the memory freed. Creating it in this
        # context manager guarantees that the copy will be around until the
        # virtual file is closed. The conversion is implicit in
        # vectors_to_arrays.
        arrays = vectors_to_arrays(vectors)

        columns = len(arrays)
        # Find arrays that are of string dtype from column 3 onwards
        # Assumes that first 2 columns contains coordinates like longitude
        # latitude, or datetime string types.
        for col, array in enumerate(arrays[2:]):
            if pd.api.types.is_string_dtype(array.dtype):
                columns = col + 2
                break

        rows = len(arrays[0])
        if not all(len(i) == rows for i in arrays):
            raise GMTInvalidInput("All arrays must have same size.")

        family = "GMT_IS_DATASET|GMT_VIA_VECTOR"
        geometry = "GMT_IS_POINT"

        dataset = self.create_data(
            family, geometry, mode="GMT_CONTAINER_ONLY", dim=[columns, rows, 1, 0]
        )

        # Use put_vector for columns with numerical type data
        for col, array in enumerate(arrays[:columns]):
            self.put_vector(dataset, column=col, vector=array)

        # Use put_strings for last column(s) with string type data
        # Have to use modifier "GMT_IS_DUPLICATE" to duplicate the strings
        string_arrays = arrays[columns:]
        if string_arrays:
            if len(string_arrays) == 1:
                strings = string_arrays[0]
            elif len(string_arrays) > 1:
                strings = np.array(
                    [" ".join(vals) for vals in zip(*string_arrays, strict=True)]
                )
            strings = np.asanyarray(a=strings, dtype=str)
            self.put_strings(
                dataset, family="GMT_IS_VECTOR|GMT_IS_DUPLICATE", strings=strings
            )

        with self.open_virtualfile(
            family, geometry, "GMT_IN|GMT_IS_REFERENCE", dataset
        ) as vfile:
            yield vfile

    @contextlib.contextmanager
    def virtualfile_from_matrix(self, matrix):
        """
        Store a 2-D array as a table inside a virtual file.

        Use the virtual file name to pass in the data in your matrix to a GMT
        module.

        Context manager (use in a ``with`` block). Yields the virtual file name
        that you can pass as an argument to a GMT module call. Closes the
        virtual file upon exit of the ``with`` block.

        The virtual file will contain the array as a ``GMT_MATRIX`` pretending
        to be a ``GMT_DATASET``.

        **Not meant for creating ``GMT_GRID``**. The grid requires more
        metadata than just the data matrix. Use
        :meth:`pygmt.clib.Session.virtualfile_from_grid` instead.

        Use this instead of creating the data container and virtual file by
        hand with :meth:`pygmt.clib.Session.create_data`,
        :meth:`pygmt.clib.Session.put_matrix`, and
        :meth:`pygmt.clib.Session.open_virtualfile`

        The matrix must be C contiguous in memory. If it is not (e.g., it is a
        slice of a larger array), the array will be copied to make sure it is.

        Parameters
        ----------
        matrix : 2-D array
            The matrix that will be included in the GMT data container.

        Yields
        ------
        fname : str
            The name of virtual file. Pass this as a file name argument to a
            GMT module.

        Examples
        --------

        >>> from pygmt.helpers import GMTTempFile
        >>> import numpy as np
        >>> data = np.arange(12).reshape((4, 3))
        >>> print(data)
        [[ 0  1  2]
         [ 3  4  5]
         [ 6  7  8]
         [ 9 10 11]]
        >>> with Session() as ses:
        ...     with ses.virtualfile_from_matrix(data) as fin:
        ...         # Send the output to a file so that we can read it
        ...         with GMTTempFile() as fout:
        ...             ses.call_module("info", [fin, f"->{fout.name}"])
        ...             print(fout.read().strip())
        <matrix memory>: N = 4 <0/9> <1/10> <2/11>
        """
        # Conversion to a C-contiguous array needs to be done here and not in
        # put_matrix because we need to maintain a reference to the copy while
        # it is being used by the C API. Otherwise, the array would be garbage
        # collected and the memory freed. Creating it in this context manager
        # guarantees that the copy will be around until the virtual file is
        # closed.
        matrix = as_c_contiguous(matrix)
        rows, columns = matrix.shape

        family = "GMT_IS_DATASET|GMT_VIA_MATRIX"
        geometry = "GMT_IS_POINT"

        dataset = self.create_data(
            family, geometry, mode="GMT_CONTAINER_ONLY", dim=[columns, rows, 1, 0]
        )

        self.put_matrix(dataset, matrix)

        with self.open_virtualfile(
            family, geometry, "GMT_IN|GMT_IS_REFERENCE", dataset
        ) as vfile:
            yield vfile

    @contextlib.contextmanager
    def virtualfile_from_grid(self, grid):
        """
        Store a grid in a virtual file.

        Use the virtual file name to pass in the data in your grid to a GMT
        module. Grids must be :class:`xarray.DataArray` instances.

        Context manager (use in a ``with`` block). Yields the virtual file name
        that you can pass as an argument to a GMT module call. Closes the
        virtual file upon exit of the ``with`` block.

        The virtual file will contain the grid as a ``GMT_MATRIX`` with extra
        metadata.

        Use this instead of creating a data container and virtual file by hand
        with :meth:`pygmt.clib.Session.create_data`,
        :meth:`pygmt.clib.Session.put_matrix`, and
        :meth:`pygmt.clib.Session.open_virtualfile`.

        The grid data matrix must be C contiguous in memory. If it is not
        (e.g., it is a slice of a larger array), the array will be copied to
        make sure it is.

        Parameters
        ----------
        grid : :class:`xarray.DataArray`
            The grid that will be included in the virtual file.

        Yields
        ------
        fname : str
            The name of virtual file. Pass this as a file name argument to a
            GMT module.

        Examples
        --------

        >>> from pygmt.helpers.testing import load_static_earth_relief
        >>> from pygmt.helpers import GMTTempFile
        >>> data = load_static_earth_relief()
        >>> print(data.shape)
        (14, 8)
        >>> print(data.lon.values.min(), data.lon.values.max())
        -54.5 -47.5
        >>> print(data.lat.values.min(), data.lat.values.max())
        -23.5 -10.5
        >>> print(data.values.min(), data.values.max())
        190.0 981.0
        >>> with Session() as ses:
        ...     with ses.virtualfile_from_grid(data) as fin:
        ...         # Send the output to a file so that we can read it
        ...         with GMTTempFile() as fout:
        ...             ses.call_module(
        ...                 "grdinfo", [fin, "-L0", "-Cn", f"->{fout.name}"]
        ...             )
        ...             print(fout.read().strip())
        -55 -47 -24 -10 190 981 1 1 8 14 1 1
        >>> # The output is: w e s n z0 z1 dx dy n_columns n_rows reg gtype
        """
        _gtype = {0: "GMT_GRID_IS_CARTESIAN", 1: "GMT_GRID_IS_GEO"}[grid.gmt.gtype]
        _reg = {0: "GMT_GRID_NODE_REG", 1: "GMT_GRID_PIXEL_REG"}[grid.gmt.registration]

        # Conversion to a C-contiguous array needs to be done here and not in
        # put_matrix because we need to maintain a reference to the copy while
        # it is being used by the C API. Otherwise, the array would be garbage
        # collected and the memory freed. Creating it in this context manager
        # guarantees that the copy will be around until the virtual file is
        # closed. The conversion is implicit in dataarray_to_matrix.
        matrix, region, inc = dataarray_to_matrix(grid)

        family = "GMT_IS_GRID|GMT_VIA_MATRIX"
        geometry = "GMT_IS_SURFACE"
        gmt_grid = self.create_data(
            family,
            geometry,
            mode=f"GMT_CONTAINER_ONLY|{_gtype}",
            ranges=region,
            inc=inc,
            registration=_reg,
        )
        self.put_matrix(gmt_grid, matrix)
        args = (family, geometry, "GMT_IN|GMT_IS_REFERENCE", gmt_grid)
        with self.open_virtualfile(*args) as vfile:
            yield vfile

    @contextlib.contextmanager
    def virtualfile_from_stringio(self, stringio: io.StringIO):
        r"""
        Store a :class:`io.StringIO` object in a virtual file.

        Store the contents of a :class:`io.StringIO` object in a GMT_DATASET container
        and create a virtual file to pass to a GMT module.

        For simplicity, currently we make following assumptions in the StringIO object

        - ``"#"`` indicates a comment line.
        - ``">"`` indicates a segment header.

        Parameters
        ----------
        stringio
            The :class:`io.StringIO` object containing the data to be stored in the
            virtual file.

        Yields
        ------
        fname
            The name of the virtual file.

        Examples
        --------
        >>> import io
        >>> from pygmt.clib import Session
        >>> # A StringIO object containing legend specifications
        >>> stringio = io.StringIO(
        ...     "# Comment\n"
        ...     "H 24p Legend\n"
        ...     "N 2\n"
        ...     "S 0.1i c 0.15i p300/12 0.25p 0.3i My circle\n"
        ... )
        >>> with Session() as lib:
        ...     with lib.virtualfile_from_stringio(stringio) as fin:
        ...         lib.virtualfile_to_dataset(vfname=fin, output_type="pandas")
                                                     0
        0                                 H 24p Legend
        1                                          N 2
        2  S 0.1i c 0.15i p300/12 0.25p 0.3i My circle
        """
        # Parse the io.StringIO object.
        segments = []
        current_segment = {"header": "", "data": []}
        for line in stringio.getvalue().splitlines():
            if line.startswith("#"):  # Skip comments
                continue
            if line.startswith(">"):  # Segment header
                if current_segment["data"]:  # If we have data, start a new segment
                    segments.append(current_segment)
                    current_segment = {"header": "", "data": []}
                current_segment["header"] = line.strip(">").lstrip()
            else:
                current_segment["data"].append(line)  # type: ignore[attr-defined]
        if current_segment["data"]:  # Add the last segment if it has data
            segments.append(current_segment)

        # One table with one or more segments.
        # n_rows is the maximum number of rows/records for all segments.
        # n_columns is the number of numeric data columns, so it's 0 here.
        n_tables = 1
        n_segments = len(segments)
        n_rows = max(len(segment["data"]) for segment in segments)
        n_columns = 0

        # Create the GMT_DATASET container
        family, geometry = "GMT_IS_DATASET", "GMT_IS_TEXT"
        dataset = self.create_data(
            family,
            geometry,
            mode="GMT_CONTAINER_ONLY|GMT_WITH_STRINGS",
            dim=[n_tables, n_segments, n_rows, n_columns],
        )
        dataset = ctp.cast(dataset, ctp.POINTER(_GMT_DATASET))
        table = dataset.contents.table[0].contents
        for i, segment in enumerate(segments):
            seg = table.segment[i].contents
            if segment["header"]:
                seg.header = segment["header"].encode()  # type: ignore[attr-defined]
            seg.text = strings_to_ctypes_array(segment["data"])

        with self.open_virtualfile(family, geometry, "GMT_IN", dataset) as vfile:
            try:
                yield vfile
            finally:
                # Must set the pointers to None to avoid double freeing the memory.
                # Maybe upstream bug.
                for i in range(n_segments):
                    seg = table.segment[i].contents
                    seg.header = None
                    seg.text = None

    def virtualfile_in(  # noqa: PLR0912
        self,
        check_kind=None,
        data=None,
        x=None,
        y=None,
        z=None,
        extra_arrays=None,
        required_z=False,
        required_data=True,
    ):
        """
        Store any data inside a virtual file.

        This convenience function automatically detects the kind of data passed
        into it, and produces a virtualfile that can be passed into GMT later
        on.

        Parameters
        ----------
        check_kind : str or None
            Used to validate the type of data that can be passed in. Choose
            from 'raster', 'vector', or None. Default is None (no validation).
        data : str or pathlib.Path or xarray.DataArray or {table-like} or None
            Any raster or vector data format. This could be a file name or
            path, a raster grid, a vector matrix/arrays, or other supported
            data input.
        x/y/z : 1-D arrays or None
            x, y, and z columns as numpy arrays.
        extra_arrays : list of 1-D arrays
            Optional. A list of numpy arrays in addition to x, y, and z.
            All of these arrays must be of the same size as the x/y/z arrays.
        required_z : bool
            State whether the 'z' column is required.
        required_data : bool
            Set to True when 'data' is required, or False when dealing with
            optional virtual files. [Default is True].

        Returns
        -------
        file_context : contextlib._GeneratorContextManager
            The virtual file stored inside a context manager. Access the file
            name of this virtualfile using ``with file_context as fname: ...``.

        Examples
        --------
        >>> from pygmt.helpers import GMTTempFile
        >>> import xarray as xr
        >>> data = xr.Dataset(
        ...     coords=dict(index=[0, 1, 2]),
        ...     data_vars=dict(
        ...         x=("index", [9, 8, 7]),
        ...         y=("index", [6, 5, 4]),
        ...         z=("index", [3, 2, 1]),
        ...     ),
        ... )
        >>> with Session() as ses:
        ...     with ses.virtualfile_in(check_kind="vector", data=data) as fin:
        ...         # Send the output to a file so that we can read it
        ...         with GMTTempFile() as fout:
        ...             ses.call_module("info", [fin, f"->{fout.name}"])
        ...             print(fout.read().strip())
        <vector memory>: N = 3 <7/9> <4/6> <1/3>
        """
        kind = data_kind(data, required=required_data)
        _validate_data_input(
            data=data,
            x=x,
            y=y,
            z=z,
            required_z=required_z,
            required_data=required_data,
            kind=kind,
        )

        if check_kind:
            valid_kinds = ("file", "arg") if required_data is False else ("file",)
            if check_kind == "raster":
                valid_kinds += ("grid", "image")
            elif check_kind == "vector":
                valid_kinds += ("matrix", "vectors", "geojson")
            if kind not in valid_kinds:
                raise GMTInvalidInput(
                    f"Unrecognized data type for {check_kind}: {type(data)}"
                )

        # Decide which virtualfile_from_ function to use
        _virtualfile_from = {
            "file": contextlib.nullcontext,
            "arg": contextlib.nullcontext,
            "geojson": tempfile_from_geojson,
            "grid": self.virtualfile_from_grid,
            "image": tempfile_from_image,
            "stringio": self.virtualfile_from_stringio,
            # Note: virtualfile_from_matrix is not used because a matrix can be
            # converted to vectors instead, and using vectors allows for better
            # handling of string type inputs (e.g. for datetime data types)
            "matrix": self.virtualfile_from_vectors,
            "vectors": self.virtualfile_from_vectors,
        }[kind]

        # Ensure the data is an iterable (Python list or tuple)
        if kind in {"geojson", "grid", "image", "file", "arg", "stringio"}:
            if kind == "image" and data.dtype != "uint8":
                msg = (
                    f"Input image has dtype: {data.dtype} which is unsupported, "
                    "and may result in an incorrect output. Please recast image "
                    "to a uint8 dtype and/or scale to 0-255 range, e.g. "
                    "using a histogram equalization function like "
                    "skimage.exposure.equalize_hist."
                )
                warnings.warn(message=msg, category=RuntimeWarning, stacklevel=2)
            _data = (data,) if not isinstance(data, pathlib.PurePath) else (str(data),)
        elif kind == "vectors":
            _data = [np.atleast_1d(x), np.atleast_1d(y)]
            if z is not None:
                _data.append(np.atleast_1d(z))
            if extra_arrays:
                _data.extend(extra_arrays)
        elif kind == "matrix":  # turn 2-D arrays into list of vectors
            if hasattr(data, "items") and not hasattr(data, "to_frame"):
                # pandas.DataFrame or xarray.Dataset types.
                # pandas.Series will be handled below like a 1-D numpy.ndarray.
                _data = [array for _, array in data.items()]
            elif hasattr(data, "ndim") and data.ndim == 2 and data.dtype.kind in "iuf":
                # Just use virtualfile_from_matrix for 2-D numpy.ndarray
                # which are signed integer (i), unsigned integer (u) or
                # floating point (f) types
                _virtualfile_from = self.virtualfile_from_matrix
                _data = (data,)
            else:
                # Python list, tuple, numpy.ndarray, and pandas.Series types
                _data = np.atleast_2d(np.asanyarray(data).T)

        # Finally create the virtualfile from the data, to be passed into GMT
        file_context = _virtualfile_from(*_data)

        return file_context

    def virtualfile_from_data(
        self,
        check_kind=None,
        data=None,
        x=None,
        y=None,
        z=None,
        extra_arrays=None,
        required_z=False,
        required_data=True,
    ):
        """
        Store any data inside a virtual file.

        .. deprecated: 0.13.0

           Will be removed in v0.15.0. Use :meth:`pygmt.clib.Session.virtualfile_in`
           instead.
        """
        msg = (
            "API function 'Session.virtualfile_from_datae()' has been deprecated since "
            "v0.13.0 and will be removed in v0.15.0. Use 'Session.virtualfile_in()' "
            "instead."
        )
        warnings.warn(msg, category=FutureWarning, stacklevel=2)
        return self.virtualfile_in(
            check_kind=check_kind,
            data=data,
            x=x,
            y=y,
            z=z,
            extra_arrays=extra_arrays,
            required_z=required_z,
            required_data=required_data,
        )

    @contextlib.contextmanager
    def virtualfile_out(
        self,
        kind: Literal["dataset", "grid", "image"] = "dataset",
        fname: str | None = None,
    ) -> Generator[str, None, None]:
        r"""
        Create a virtual file or an actual file for storing output data.

        If ``fname`` is not given, a virtual file will be created to store the output
        data into a GMT data container and the function yields the name of the virtual
        file. Otherwise, the output data will be written into the specified file and the
        function simply yields the actual file name.

        Parameters
        ----------
        kind
            The data kind of the virtual file to create. Valid values are ``"dataset"``,
            ``"grid"``, and ``"image"``. Ignored if ``fname`` is specified.
        fname
            The name of the actual file to write the output data. No virtual file will
            be created.

        Yields
        ------
        vfile
            Name of the virtual file or the actual file.

        Examples
        --------
        >>> from pathlib import Path
        >>> from pygmt.clib import Session
        >>> from pygmt.datatypes import _GMT_DATASET
        >>> from pygmt.helpers import GMTTempFile
        >>>
        >>> with GMTTempFile(suffix=".txt") as tmpfile:
        ...     with Path(tmpfile.name).open(mode="w") as fp:
        ...         print("1.0 2.0 3.0 TEXT", file=fp)
        ...
        ...     # Create a virtual file for storing the output table.
        ...     with Session() as lib:
        ...         with lib.virtualfile_out(kind="dataset") as vouttbl:
        ...             lib.call_module("read", [tmpfile.name, vouttbl, "-Td"])
        ...             ds = lib.read_virtualfile(vouttbl, kind="dataset")
        ...             assert isinstance(ds.contents, _GMT_DATASET)
        ...
        ...     # Write data to an actual file without creating a virtual file.
        ...     with Session() as lib:
        ...         with lib.virtualfile_out(fname=tmpfile.name) as vouttbl:
        ...             assert vouttbl == tmpfile.name
        ...             lib.call_module("read", [tmpfile.name, vouttbl, "-Td"])
        ...         line = Path(vouttbl).read_text()
        ...         assert line == "1\t2\t3\tTEXT\n"
        """
        if fname is not None:  # Yield the actual file name.
            yield fname
        else:  # Create a virtual file for storing the output data.
            # Determine the family and geometry from kind
            family, geometry = {
                "dataset": ("GMT_IS_DATASET", "GMT_IS_PLP"),
                "grid": ("GMT_IS_GRID", "GMT_IS_SURFACE"),
                "image": ("GMT_IS_IMAGE", "GMT_IS_SURFACE"),
            }[kind]
            direction = "GMT_OUT|GMT_IS_REFERENCE" if kind == "image" else "GMT_OUT"
            with self.open_virtualfile(family, geometry, direction, None) as vfile:
                yield vfile

    def inquire_virtualfile(self, vfname: str) -> int:
        """
        Get the family of a virtual file.

        Parameters
        ----------
        vfname
            Name of the virtual file to inquire.

        Returns
        -------
        family
            The integer value for the family of the virtual file.

        Examples
        --------
        >>> from pygmt.clib import Session
        >>> with Session() as lib:
        ...     with lib.virtualfile_out(kind="dataset") as vfile:
        ...         family = lib.inquire_virtualfile(vfile)
        ...         assert family == lib["GMT_IS_DATASET"]
        """
        c_inquire_virtualfile = self.get_libgmt_func(
            "GMT_Inquire_VirtualFile",
            argtypes=[ctp.c_void_p, ctp.c_char_p],
            restype=ctp.c_uint,
        )
        return c_inquire_virtualfile(self.session_pointer, vfname.encode())

    def read_virtualfile(
        self,
        vfname: str,
        kind: Literal["dataset", "grid", "image", "cube", None] = None,
    ):
        """
        Read data from a virtual file and optionally cast into a GMT data container.

        Parameters
        ----------
        vfname
            Name of the virtual file to read.
        kind
            Cast the data into a GMT data container. Valid values are ``"dataset"``,
            ``"grid"``, ``"image"`` and ``None``. If ``None``, will return a ctypes void
            pointer.

        Returns
        -------
        pointer
            Pointer to the GMT data container. If ``kind`` is ``None``, returns a ctypes
            void pointer instead.

        Examples
        --------
        >>> from pathlib import Path
        >>> from pygmt.clib import Session
        >>> from pygmt.helpers import GMTTempFile
        >>>
        >>> # Read dataset from a virtual file
        >>> with Session() as lib:
        ...     with GMTTempFile(suffix=".txt") as tmpfile:
        ...         with Path(tmpfile.name).open(mode="w") as fp:
        ...             print("1.0 2.0 3.0 TEXT", file=fp)
        ...         with lib.virtualfile_out(kind="dataset") as vouttbl:
        ...             lib.call_module("read", [tmpfile.name, vouttbl, "-Td"])
        ...             # Read the virtual file as a void pointer
        ...             void_pointer = lib.read_virtualfile(vouttbl)
        ...             assert isinstance(void_pointer, int)  # void pointer is an int
        ...             # Read the virtual file as a dataset
        ...             data_pointer = lib.read_virtualfile(vouttbl, kind="dataset")
        ...             assert isinstance(data_pointer, ctp.POINTER(_GMT_DATASET))
        >>>
        >>> # Read grid from a virtual file
        >>> with Session() as lib:
        ...     with lib.virtualfile_out(kind="grid") as voutgrd:
        ...         lib.call_module("read", ["@earth_relief_01d_g", voutgrd, "-Tg"])
        ...         # Read the virtual file as a void pointer
        ...         void_pointer = lib.read_virtualfile(voutgrd)
        ...         assert isinstance(void_pointer, int)  # void pointer is an int
        ...         data_pointer = lib.read_virtualfile(voutgrd, kind="grid")
        ...         assert isinstance(data_pointer, ctp.POINTER(_GMT_GRID))

        """
        c_read_virtualfile = self.get_libgmt_func(
            "GMT_Read_VirtualFile",
            argtypes=[ctp.c_void_p, ctp.c_char_p],
            restype=ctp.c_void_p,
        )
        pointer = c_read_virtualfile(self.session_pointer, vfname.encode())
        # The GMT C API function GMT_Read_VirtualFile returns a void pointer. It usually
        # needs to be cast into a pointer to a GMT data container (e.g., _GMT_GRID or
        # _GMT_DATASET).
        if kind is None:  # Return the ctypes void pointer
            return pointer
        if kind == "cube":
            raise NotImplementedError(f"kind={kind} is not supported yet.")
        dtype = {"dataset": _GMT_DATASET, "grid": _GMT_GRID, "image": _GMT_IMAGE}[kind]
        return ctp.cast(pointer, ctp.POINTER(dtype))

    def virtualfile_to_dataset(
        self,
        vfname: str,
        output_type: Literal["pandas", "numpy", "file", "strings"] = "pandas",
        header: int | None = None,
        column_names: list[str] | None = None,
        dtype: type | dict[str, type] | None = None,
        index_col: str | int | None = None,
    ) -> pd.DataFrame | np.ndarray | None:
        """
        Output a tabular dataset stored in a virtual file to a different format.

        The format of the dataset is determined by the ``output_type`` parameter.

        Parameters
        ----------
        vfname
            The virtual file name that stores the result data.
        output_type
            Desired output type of the result data.

            - ``"pandas"`` will return a :class:`pandas.DataFrame` object.
            - ``"numpy"`` will return a :class:`numpy.ndarray` object.
            - ``"file"`` means the result was saved to a file and will return ``None``.
            - ``"strings"`` will return the trailing text only as an array of strings.
        header
            Row number containing column names for the :class:`pandas.DataFrame` output.
            ``header=None`` means not to parse the column names from table header.
            Ignored if the row number is larger than the number of headers in the table.
        column_names
            The column names for the :class:`pandas.DataFrame` output.
        dtype
            Data type for the columns of the :class:`pandas.DataFrame` output. Can be a
            single type for all columns or a dictionary mapping column names to types.
        index_col
            Column to set as the index of the :class:`pandas.DataFrame` output.

        Returns
        -------
        result
            The result dataset. If ``output_type="file"`` returns ``None``.

        Examples
        --------
        >>> from pathlib import Path
        >>> import numpy as np
        >>> import pandas as pd
        >>>
        >>> from pygmt.helpers import GMTTempFile
        >>> from pygmt.clib import Session
        >>>
        >>> with GMTTempFile(suffix=".txt") as tmpfile:
        ...     # prepare the sample data file
        ...     with Path(tmpfile.name).open(mode="w") as fp:
        ...         print(">", file=fp)
        ...         print("1.0 2.0 3.0 TEXT1 TEXT23", file=fp)
        ...         print("4.0 5.0 6.0 TEXT4 TEXT567", file=fp)
        ...         print(">", file=fp)
        ...         print("7.0 8.0 9.0 TEXT8 TEXT90", file=fp)
        ...         print("10.0 11.0 12.0 TEXT123 TEXT456789", file=fp)
        ...
        ...     # file output
        ...     with Session() as lib:
        ...         with GMTTempFile(suffix=".txt") as outtmp:
        ...             with lib.virtualfile_out(
        ...                 kind="dataset", fname=outtmp.name
        ...             ) as vouttbl:
        ...                 lib.call_module("read", [tmpfile.name, vouttbl, "-Td"])
        ...                 result = lib.virtualfile_to_dataset(
        ...                     vfname=vouttbl, output_type="file"
        ...                 )
        ...                 assert result is None
        ...                 assert Path(outtmp.name).stat().st_size > 0
        ...
        ...     # strings, numpy and pandas outputs
        ...     with Session() as lib:
        ...         with lib.virtualfile_out(kind="dataset") as vouttbl:
        ...             lib.call_module("read", [tmpfile.name, vouttbl, "-Td"])
        ...
        ...             # strings output
        ...             outstr = lib.virtualfile_to_dataset(
        ...                 vfname=vouttbl, output_type="strings"
        ...             )
        ...             assert isinstance(outstr, np.ndarray)
        ...             assert outstr.dtype.kind in ("S", "U")
        ...
        ...             # numpy output
        ...             outnp = lib.virtualfile_to_dataset(
        ...                 vfname=vouttbl, output_type="numpy"
        ...             )
        ...             assert isinstance(outnp, np.ndarray)
        ...
        ...             # pandas output
        ...             outpd = lib.virtualfile_to_dataset(
        ...                 vfname=vouttbl, output_type="pandas"
        ...             )
        ...             assert isinstance(outpd, pd.DataFrame)
        ...
        ...             # pandas output with specified column names
        ...             outpd2 = lib.virtualfile_to_dataset(
        ...                 vfname=vouttbl,
        ...                 output_type="pandas",
        ...                 column_names=["col1", "col2", "col3", "coltext"],
        ...             )
        ...             assert isinstance(outpd2, pd.DataFrame)
        >>> outstr
        array(['TEXT1 TEXT23', 'TEXT4 TEXT567', 'TEXT8 TEXT90',
           'TEXT123 TEXT456789'], dtype='<U18')
        >>> outnp
        array([[1.0, 2.0, 3.0, 'TEXT1 TEXT23'],
               [4.0, 5.0, 6.0, 'TEXT4 TEXT567'],
               [7.0, 8.0, 9.0, 'TEXT8 TEXT90'],
               [10.0, 11.0, 12.0, 'TEXT123 TEXT456789']], dtype=object)
        >>> outpd
              0     1     2                   3
        0   1.0   2.0   3.0        TEXT1 TEXT23
        1   4.0   5.0   6.0       TEXT4 TEXT567
        2   7.0   8.0   9.0        TEXT8 TEXT90
        3  10.0  11.0  12.0  TEXT123 TEXT456789
        >>> outpd2
           col1  col2  col3             coltext
        0   1.0   2.0   3.0        TEXT1 TEXT23
        1   4.0   5.0   6.0       TEXT4 TEXT567
        2   7.0   8.0   9.0        TEXT8 TEXT90
        3  10.0  11.0  12.0  TEXT123 TEXT456789
        """
        if output_type == "file":  # Already written to file, so return None
            return None

        # Read the virtual file as a _GMT_DATASET object
        result = self.read_virtualfile(vfname, kind="dataset").contents

        if output_type == "strings":  # strings output
            return result.to_strings()

        result = result.to_dataframe(
            header=header, column_names=column_names, dtype=dtype, index_col=index_col
        )
        if output_type == "numpy":  # numpy.ndarray output
            return result.to_numpy()
        return result  # pandas.DataFrame output

    def virtualfile_to_raster(
        self,
        vfname: str,
        kind: Literal["grid", "image", "cube", None] = "grid",
        outgrid: str | None = None,
    ) -> xr.DataArray | None:
        """
        Output raster data stored in a virtual file to an :class:`xarray.DataArray`
        object.

        The raster data can be a grid, an image or a cube.

        Parameters
        ----------
        vfname
            The virtual file name that stores the result grid/image/cube.
        kind
            Type of the raster data. Valid values are ``"grid"``, ``"image"``,
            ``"cube"`` or ``None``. If ``None``, will inquire the data type from the
            virtual file name.
        outgrid
            Name of the output grid/image/cube. If specified, it means the raster data
            was already saved into an actual file and will return ``None``.

        Returns
        -------
        result
            The result grid/image/cube. If ``outgrid`` is specified, return ``None``.

        Examples
        --------
        >>> from pathlib import Path
        >>> from pygmt.clib import Session
        >>> from pygmt.helpers import GMTTempFile
        >>> with Session() as lib:
        ...     # file output
        ...     with GMTTempFile(suffix=".nc") as tmpfile:
        ...         outgrid = tmpfile.name
        ...         with lib.virtualfile_out(kind="grid", fname=outgrid) as voutgrd:
        ...             lib.call_module("read", ["@earth_relief_01d_g", voutgrd, "-Tg"])
        ...             result = lib.virtualfile_to_raster(
        ...                 vfname=voutgrd, outgrid=outgrid
        ...             )
        ...             assert result == None
        ...             assert Path(outgrid).stat().st_size > 0
        ...
        ...     # xarray.DataArray output
        ...     outgrid = None
        ...     with lib.virtualfile_out(kind="grid", fname=outgrid) as voutgrd:
        ...         lib.call_module("read", ["@earth_relief_01d_g", voutgrd, "-Tg"])
        ...         result = lib.virtualfile_to_raster(vfname=voutgrd, outgrid=outgrid)
        ...         assert isinstance(result, xr.DataArray)
        """
        if outgrid is not None:  # Already written to file, so return None
            return None
        if kind is None:  # Inquire the data family from the virtualfile
            family = self.inquire_virtualfile(vfname)
            kind = {  # type: ignore[assignment]
                self["GMT_IS_GRID"]: "grid",
                self["GMT_IS_IMAGE"]: "image",
                self["GMT_IS_CUBE"]: "cube",
            }[family]
        return self.read_virtualfile(vfname, kind=kind).contents.to_dataarray()

    def extract_region(self) -> np.ndarray:
        """
        Extract the region of the currently active figure.

        Retrieves the information from the PostScript file, so it works for country
        codes as well.

        Returns
        -------
        region
            A numpy 1-D array with the west, east, south, and north dimensions of the
            current figure.

        Examples
        --------
        >>> import pygmt
        >>> fig = pygmt.Figure()
        >>> fig.coast(
        ...     region=[0, 10, -20, -10], projection="M12c", frame=True, land="black"
        ... )
        >>> with Session() as lib:
        ...     region = lib.extract_region()
        >>> print(", ".join([f"{x:.2f}" for x in region]))
        0.00, 10.00, -20.00, -10.00

        Using ISO country codes for the regions (for example ``"US.HI"`` for Hawaiʻi):

        >>> fig = pygmt.Figure()
        >>> fig.coast(region="US.HI", projection="M12c", frame=True, land="black")
        >>> with Session() as lib:
        ...     region = lib.extract_region()
        >>> print(", ".join([f"{x:.2f}" for x in region]))
        -164.71, -154.81, 18.91, 23.58

        The country codes can have an extra argument that rounds the region to multiples
        of the argument (for example, ``"US.HI+r5"`` will round the region to multiples
        of 5):

        >>> fig = pygmt.Figure()
        >>> fig.coast(region="US.HI+r5", projection="M12c", frame=True, land="black")
        >>> with Session() as lib:
        ...     region = lib.extract_region()
        >>> print(", ".join([f"{x:.2f}" for x in region]))
        -165.00, -150.00, 15.00, 25.00
        """  # noqa: RUF002
        c_extract_region = self.get_libgmt_func(
            "GMT_Extract_Region",
            argtypes=[ctp.c_void_p, ctp.c_char_p, ctp.POINTER(ctp.c_double)],
            restype=ctp.c_int,
        )

        region = np.empty(4, dtype=np.float64)
        status = c_extract_region(
            self.session_pointer,
            None,  # File pointer to a PostScript file. Must be None in modern mode.
            region.ctypes.data_as(ctp.POINTER(ctp.c_double)),
        )
        if status != 0:
            raise GMTCLibError("Failed to extract region from current figure.")
        return region<|MERGE_RESOLUTION|>--- conflicted
+++ resolved
@@ -7,11 +7,8 @@
 
 import contextlib
 import ctypes as ctp
-<<<<<<< HEAD
+import io
 import os
-=======
-import io
->>>>>>> 890626db
 import pathlib
 import sys
 import warnings
